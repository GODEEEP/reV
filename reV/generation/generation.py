# -*- coding: utf-8 -*-
"""
reV generation module.
"""

import copy
import json
import logging
import os
import pprint

import numpy as np
import pandas as pd
from rex.multi_file_resource import MultiFileResource
from rex.multi_res_resource import MultiResolutionResource
from rex.resource import Resource
from rex.utilities.utilities import check_res_file

from reV.generation.base import BaseGen
from reV.SAM.generation import (
    Geothermal,
    LinearDirectSteam,
    MhkWave,
    PvSamv1,
    PvWattsv5,
    PvWattsv7,
    PvWattsv8,
    SolarWaterHeat,
    TcsMoltenSalt,
    TroughPhysicalHeat,
    WindPower,
)
<<<<<<< HEAD
from reV.utilities import MetaKeyName, ModuleName
=======
from reV.utilities import ModuleName, ResourceMetaField
>>>>>>> d5a6c70e
from reV.utilities.exceptions import (
    ConfigError,
    InputError,
    ProjectPointsValueError,
)

logger = logging.getLogger(__name__)


ATTR_DIR = os.path.dirname(os.path.realpath(__file__))
<<<<<<< HEAD
ATTR_DIR = os.path.join(ATTR_DIR, "output_attributes")
with open(os.path.join(ATTR_DIR, "other.json")) as f:
    OTHER_ATTRS = json.load(f)
with open(os.path.join(ATTR_DIR, "generation.json")) as f:
    GEN_ATTRS = json.load(f)
with open(os.path.join(ATTR_DIR, "linear_fresnel.json")) as f:
    LIN_ATTRS = json.load(f)
with open(os.path.join(ATTR_DIR, "solar_water_heat.json")) as f:
    SWH_ATTRS = json.load(f)
with open(os.path.join(ATTR_DIR, "trough_heat.json")) as f:
=======
ATTR_DIR = os.path.join(ATTR_DIR, 'output_attributes')
with open(os.path.join(ATTR_DIR, 'other.json')) as f:
    OTHER_ATTRS = json.load(f)
with open(os.path.join(ATTR_DIR, 'generation.json')) as f:
    GEN_ATTRS = json.load(f)
with open(os.path.join(ATTR_DIR, 'linear_fresnel.json')) as f:
    LIN_ATTRS = json.load(f)
with open(os.path.join(ATTR_DIR, 'solar_water_heat.json')) as f:
    SWH_ATTRS = json.load(f)
with open(os.path.join(ATTR_DIR, 'trough_heat.json')) as f:
>>>>>>> d5a6c70e
    TPPH_ATTRS = json.load(f)


class Gen(BaseGen):
    """Gen"""

    # Mapping of reV technology strings to SAM generation objects
    OPTIONS = {
        "geothermal": Geothermal,
        "lineardirectsteam": LinearDirectSteam,
        "mhkwave": MhkWave,
        "pvsamv1": PvSamv1,
        "pvwattsv5": PvWattsv5,
        "pvwattsv7": PvWattsv7,
        "pvwattsv8": PvWattsv8,
        "solarwaterheat": SolarWaterHeat,
        "tcsmoltensalt": TcsMoltenSalt,
        "troughphysicalheat": TroughPhysicalHeat,
        "windpower": WindPower,
    }

    """reV technology options."""

    # Mapping of reV generation outputs to scale factors and units.
    # Type is scalar or array and corresponds to the SAM single-site output
    OUT_ATTRS = copy.deepcopy(OTHER_ATTRS)
    OUT_ATTRS.update(GEN_ATTRS)
    OUT_ATTRS.update(LIN_ATTRS)
    OUT_ATTRS.update(SWH_ATTRS)
    OUT_ATTRS.update(TPPH_ATTRS)
    OUT_ATTRS.update(BaseGen.ECON_ATTRS)

<<<<<<< HEAD
    def __init__(
        self,
        technology,
        project_points,
        sam_files,
        resource_file,
        low_res_resource_file=None,
        output_request=("cf_mean",),
        site_data=None,
        curtailment=None,
        gid_map=None,
        drop_leap=False,
        sites_per_worker=None,
        memory_utilization_limit=0.4,
        scale_outputs=True,
        write_mapped_gids=False,
        bias_correct=None,
    ):
=======
    def __init__(self, technology, project_points, sam_files, resource_file,
                 low_res_resource_file=None,
                 output_request=('cf_mean',),
                 site_data=None, curtailment=None, gid_map=None,
                 drop_leap=False, sites_per_worker=None,
                 memory_utilization_limit=0.4, scale_outputs=True,
                 write_mapped_gids=False, bias_correct=None):
>>>>>>> d5a6c70e
        """ReV generation analysis class.

        ``reV`` generation analysis runs SAM simulations by piping in
        renewable energy resource data (usually from the NSRDB or WTK),
        loading the SAM config, and then executing the PySAM compute
        module for a given technology. See the documentation for the
        ``reV`` SAM class (e.g. :class:`reV.SAM.generation.WindPower`,
        :class:`reV.SAM.generation.PvWattsv8`,
        :class:`reV.SAM.generation.Geothermal`, etc.) for info on the
        allowed and/or required SAM config file inputs. If economic
        parameters are supplied in the SAM config, then you can bundle a
        "follow-on" econ calculation by just adding the desired econ
        output keys to the `output_request`. You can request ``reV`` to '
        run the analysis for one or more "sites", which correspond to
        the meta indices in the resource data (also commonly called the
        ``gid's``).

        Examples
        --------
        The following is an example of the most simple way to run reV
        generation. Note that the ``TESTDATADIR`` refers to the local cloned
        repository and will need to be replaced with a valid path if you
        installed ``reV`` via a simple pip install.

        >>> import os
        >>> from reV import Gen, TESTDATADIR
        >>>
        >>> sam_tech = 'pvwattsv7'
        >>> sites = 0
        >>> fp_sam = os.path.join(TESTDATADIR, 'SAM/naris_pv_1axis_inv13.json')
        >>> fp_res = os.path.join(TESTDATADIR, 'nsrdb/ri_100_nsrdb_2013.h5')
        >>>
        >>> gen = Gen(sam_tech, sites, fp_sam, fp_res)
        >>> gen.run()
        >>>
        >>> gen.out
        {'cf_mean': array([0.16966143], dtype=float32)}
        >>>
        >>> sites = [3, 4, 7, 9]
        >>> req = ('cf_mean', 'lcoe_fcr')
        >>> gen = Gen(sam_tech, sites, fp_sam, fp_res, output_request=req)
        >>> gen.run()
        >>>
        >>> gen.out
        {'lcoe_fcr': array([131.39166, 131.31221, 127.54539, 125.49656]),
         'cf_mean': array([0.17713654, 0.17724372, 0.1824783 , 0.1854574 ]),
        : array([[0., 0., 0., 0.],
                [0., 0., 0., 0.],
                [0., 0., 0., 0.],
                ...,
                [0., 0., 0., 0.],
                [0., 0., 0., 0.],
                [0., 0., 0., 0.]])}

        Parameters
        ----------
        technology : str
            String indicating which SAM technology to analyze. Must be
            one of the keys of
            :attr:`~reV.generation.generation.Gen.OPTIONS`. The string
            should be lower-cased with spaces and underscores removed.
        project_points : int | list | tuple | str | dict | pd.DataFrame | slice
            Input specifying which sites to process. A single integer
            representing the generation GID of a site may be specified
            to evaluate reV at a single location. A list or tuple of
            integers (or slice) representing the generation GIDs of
            multiple sites can be specified to evaluate reV at multiple
            specific locations. A string pointing to a project points
            CSV file may also be specified. Typically, the CSV contains
            two columns:

                - ``gid``: Integer specifying the generation GID of each
                  site.
                - ``config``: Key in the `sam_files` input dictionary
                  (see below) corresponding to the SAM configuration to
                  use for each particular site. This value can also be
                  ``None`` (or left out completely) if you specify only
                  a single SAM configuration file as the `sam_files`
                  input.

            The CSV file may also contain site-specific inputs by
            including a column named after a config keyword (e.g. a
            column called ``capital_cost`` may be included to specify a
            site-specific capital cost value for each location). Columns
            that do not correspond to a config key may also be included,
            but they will be ignored. A DataFrame following the same
            guidelines as the CSV input (or a dictionary that can be
            used to initialize such a DataFrame) may be used for this
            input as well.

            .. Note:: By default, the generation GID of each site is
              assumed to match the resource GID to be evaluated for that
              site. However, unique generation GID's can be mapped to
              non-unique resource GID's via the `gid_map` input (see the
              documentation for `gid_map` for more details).

        sam_files : dict | str
            A dictionary mapping SAM input configuration ID(s) to SAM
            configuration(s). Keys are the SAM config ID(s) which
            correspond to the ``config`` column in the project points
            CSV. Values for each key are either a path to a
            corresponding SAM config file or a full dictionary
            of SAM config inputs. For example::

                sam_files = {
                    "default": "/path/to/default/sam.json",
                    "onshore": "/path/to/onshore/sam_config.yaml",
                    "offshore": {
                        "sam_key_1": "sam_value_1",
                        "sam_key_2": "sam_value_2",
                        ...
                    },
                    ...
                }

            This input can also be a string pointing to a single SAM
            config file. In this case, the ``config`` column of the
            CSV points input should be set to ``None`` or left out
            completely. See the documentation for the ``reV`` SAM class
            (e.g. :class:`reV.SAM.generation.WindPower`,
            :class:`reV.SAM.generation.PvWattsv8`,
            :class:`reV.SAM.generation.Geothermal`, etc.) for
            info on the allowed and/or required SAM config file inputs.
        resource_file : str
            Filepath to resource data. This input can be path to a
            single resource HDF5 file, a path to a directory containing
            data spread across multiple HDF5 files, or a path including
            a wildcard input like ``/h5_dir/prefix*suffix``. In all
            cases, the resource data must be readable by
            :py:class:`rex.resource.Resource`
            or :py:class:`rex.multi_file_resource.MultiFileResource`.
            (i.e. the resource data conform to the
            `rex data format <https://tinyurl.com/3fy7v5kx>`_). This
            means the data file(s) must contain a 1D ``time_index``
            dataset indicating the UTC time of observation, a 1D
            ``meta`` dataset represented by a DataFrame with
            site-specific columns, and 2D resource datasets that match
            the dimensions of (``time_index``, ``meta``). The time index
            must start at 00:00 of January 1st of the year under
            consideration, and its shape must be a multiple of 8760.

            .. Note:: If executing ``reV`` from the command line, this
              path can contain brackets ``{}`` that will be filled in by
              the `analysis_years` input.

            .. Important:: If you are using custom resource data (i.e.
              not NSRDB/WTK/Sup3rCC, etc.), ensure the following:

                  - The data conforms to the
                    `rex data format <https://tinyurl.com/3fy7v5kx>`_.
                  - The ``meta`` DataFrame is organized such that every
                    row is a pixel and at least the columns
                    ``latitude``, ``longitude``, ``timezone``, and
                    ``elevation`` are given for each location.
                  - The time index and associated temporal data is in
                    UTC.
                  - The latitude is between -90 and 90 and longitude is
                    between -180 and 180.
                  - For solar data, ensure the DNI/DHI are not zero. You
                    can calculate one of these these inputs from the
                    other using the relationship

                    .. math:: GHI = DNI * cos(SZA) + DHI

        low_res_resource_file : str, optional
            Optional low resolution resource file that will be
            dynamically mapped+interpolated to the nominal-resolution
            `resource_file`. This needs to be of the same format as
            `resource_file` - both files need to be handled by the
            same ``rex Resource`` handler (e.g. ``WindResource``). All
            of the requirements from the `resource_file` apply to this
            input as well. If ``None``, no dynamic mapping to higher
            resolutions is performed. By default, ``None``.
        output_request : list | tuple, optional
            List of output variables requested from SAM. Can be any
            of the parameters in the "Outputs" group of the PySAM module
            (e.g. :py:class:`PySAM.Windpower.Windpower.Outputs`,
            :py:class:`PySAM.Pvwattsv8.Pvwattsv8.Outputs`,
            :py:class:`PySAM.Geothermal.Geothermal.Outputs`, etc.) being
            executed. This list can also include a select number of SAM
            config/resource parameters to include in the output:
            any key in any of the
            `output attribute JSON files <https://tinyurl.com/4bmrpe3j/>`_
            may be requested. If ``cf_mean`` is not included in this
            list, it will automatically be added. Time-series profiles
            requested via this input are output in UTC.

            .. Note:: If you are performing ``reV`` solar runs using
              ``PVWatts`` and would like ``reV`` to include AC capacity
              values in your aggregation/supply curves, then you must
              include the ``"dc_ac_ratio"`` time series as an output in
              `output_request` when running ``reV`` generation. The AC
              capacity outputs will automatically be added during the
              aggregation/supply curve step if the ``"dc_ac_ratio"``
              dataset is detected in the generation file.

            By default, ``('cf_mean',)``.
        site_data : str | pd.DataFrame, optional
            Site-specific input data for SAM calculation. If this input
            is a string, it should be a path that points to a CSV file.
            Otherwise, this input should be a DataFrame with
            pre-extracted site data. Rows in this table should match
            the input sites via a ``gid`` column. The rest of the
            columns should match configuration input keys that will take
            site-specific values. Note that some or all site-specific
            inputs can be specified via the `project_points` input
            table instead. If ``None``, no site-specific data is
            considered.

            .. Note:: This input is often used to provide site-based
               regional capital cost multipliers. ``reV`` does not
               ingest multipliers directly; instead, this file is
               expected to have a ``capital_cost`` column that gives the
               multiplier-adjusted capital cost value for each location.
               Therefore, you *must* re-create this input file every
               time you change your base capital cost assumption.

            By default, ``None``.
        curtailment : dict | str, optional
            Inputs for curtailment parameters, which can be:

                - Explicit namespace of curtailment variables (dict)
                - Pointer to curtailment config file with path (str)

            The allowed key-value input pairs in the curtailment
            configuration are documented as properties of the
            :class:`reV.config.curtailment.Curtailment` class. If
            ``None``, no curtailment is modeled. By default, ``None``.
        gid_map : dict | str, optional
            Mapping of unique integer generation gids (keys) to single
            integer resource gids (values). This enables unique
            generation gids in the project points to map to non-unique
            resource gids, which can be useful when evaluating multiple
            resource datasets in ``reV`` (e.g., forecasted ECMWF
            resource data to complement historical WTK meteorology).
            This input can be a pre-extracted dictionary or a path to a
            JSON or CSV file. If this input points to a CSV file, the
            file must have the columns ``gid`` (which matches the
            project points) and ``gid_map`` (gids to extract from the
            resource input). If ``None``, the GID values in the project
            points are assumed to match the resource GID values.
            By default, ``None``.
        drop_leap : bool, optional
            Drop leap day instead of final day of year when handling
            leap years. By default, ``False``.
        sites_per_worker : int, optional
            Number of sites to run in series on a worker. ``None``
            defaults to the resource file chunk size.
            By default, ``None``.
        memory_utilization_limit : float, optional
            Memory utilization limit (fractional). Must be a value
            between 0 and 1. This input sets how many site results will
            be stored in-memory at any given time before flushing to
            disk. By default, ``0.4``.
        scale_outputs : bool, optional
            Flag to scale outputs in-place immediately upon ``Gen``
            returning data. By default, ``True``.
        write_mapped_gids : bool, optional
            Option to write mapped gids to output meta instead of
            resource gids. By default, ``False``.
        bias_correct : str | pd.DataFrame, optional
            Optional DataFrame or CSV filepath to a wind or solar
            resource bias correction table. This has columns:

                - ``gid``: GID of site (can be index name of dataframe)
                - ``method``: function name from ``rex.bias_correction`` module

            The ``gid`` field should match the true resource ``gid`` regardless
            of the optional ``gid_map`` input. Only ``windspeed`` **or**
            ``GHI`` + ``DNI`` + ``DHI`` are corrected, depending on the
            technology (wind for the former, PV or CSP for the latter). See the
            functions in the ``rex.bias_correction`` module for available
            inputs for ``method``. Any additional kwargs required for the
            requested ``method`` can be input as additional columns in the
            ``bias_correct`` table e.g., for linear bias correction functions
            you can include ``scalar`` and ``adder`` inputs as columns in the
            ``bias_correct`` table on a site-by-site basis. If ``None``, no
            corrections are applied. By default, ``None``.
        """
        pc = self.get_pc(
            points=project_points,
            points_range=None,
            sam_configs=sam_files,
            tech=technology,
            sites_per_worker=sites_per_worker,
            res_file=resource_file,
            curtailment=curtailment,
        )

        super().__init__(
            pc,
            output_request,
            site_data=site_data,
            drop_leap=drop_leap,
            memory_utilization_limit=memory_utilization_limit,
            scale_outputs=scale_outputs,
        )

        if self.tech not in self.OPTIONS:
            msg = (
                'Requested technology "{}" is not available. '
                "reV generation can analyze the following "
                "SAM technologies: {}".format(
                    self.tech, list(self.OPTIONS.keys())
                )
            )
            logger.error(msg)
            raise KeyError(msg)

        self.write_mapped_gids = write_mapped_gids
        self._res_file = resource_file
        self._lr_res_file = low_res_resource_file
        self._sam_module = self.OPTIONS[self.tech]
        self._run_attrs["sam_module"] = self._sam_module.MODULE
        self._run_attrs["res_file"] = resource_file

        self._multi_h5_res, self._hsds = check_res_file(resource_file)
        self._gid_map = self._parse_gid_map(gid_map)
        self._nn_map = self._parse_nn_map()
        self._bc = self._parse_bc(bias_correct)

    @property
    def res_file(self):
        """Get the resource filename and path.

        Returns
        -------
        res_file : str
            Filepath to single resource file, multi-h5 directory,
            or /h5_dir/prefix*suffix
        """
        return self._res_file

    @property
    def lr_res_file(self):
        """Get the (optional) low-resolution resource filename and path.

        Returns
        -------
        str | None
        """
        return self._lr_res_file

    @property
    def meta(self):
        """Get resource meta for all sites in project points.

        Returns
        -------
        meta : pd.DataFrame
            Meta data df for sites in project points. Column names are meta
            data variables, rows are different sites. The row index
            does not indicate the site number if the project points are
            non-sequential or do not start from 0, so a `MetaKeyName.GID`
            column is added.
        """
        if self._meta is None:
            res_cls = Resource
            kwargs = {"hsds": self._hsds}
            if self._multi_h5_res:
                res_cls = MultiFileResource
                kwargs = {}

            res_gids = self.project_points.sites
            if self._gid_map is not None:
                res_gids = [self._gid_map[i] for i in res_gids]

            with res_cls(self.res_file, **kwargs) as res:
                meta_len = res.shapes["meta"][0]

                if np.max(res_gids) > meta_len:
                    msg = (
                        "ProjectPoints has a max site gid of {} which is "
                        "out of bounds for the meta data of len {} from "
                        "resource file: {}".format(
                            np.max(res_gids), meta_len, self.res_file
                        )
                    )
                    logger.error(msg)
                    raise ProjectPointsValueError(msg)

                self._meta = res["meta", res_gids]

<<<<<<< HEAD
            self._meta.loc[:, MetaKeyName.GID] = res_gids
            if self.write_mapped_gids:
                self._meta.loc[:, MetaKeyName.GID] = self.project_points.sites
            self._meta.index = self.project_points.sites
            self._meta.index.name = MetaKeyName.GID
            self._meta.loc[:, "reV_tech"] = self.project_points.tech
=======
            self._meta.loc[:, ResourceMetaField.GID] = res_gids
            if self.write_mapped_gids:
                sites = self.project_points.sites
                self._meta.loc[:, ResourceMetaField.GID] = sites
            self._meta.index = self.project_points.sites
            self._meta.index.name = ResourceMetaField.GID
            self._meta.loc[:, 'reV_tech'] = self.project_points.tech
>>>>>>> d5a6c70e

        return self._meta

    @property
    def time_index(self):
        """Get the generation resource time index data.

        Returns
        -------
        _time_index : pandas.DatetimeIndex
            Time-series datetime index
        """
        if self._time_index is None:
            if not self._multi_h5_res:
                res_cls = Resource
                kwargs = {"hsds": self._hsds}
            else:
                res_cls = MultiFileResource
                kwargs = {}

            with res_cls(self.res_file, **kwargs) as res:
                time_index = res.time_index

            downscale = self.project_points.sam_config_obj.downscale
            step = self.project_points.sam_config_obj.time_index_step
            if downscale is not None:
                from rex.utilities.downscale import make_time_index

                year = time_index.year[0]
                ds_freq = downscale["frequency"]
                time_index = make_time_index(year, ds_freq)
                logger.info(
                    "reV solar generation running with temporal "
                    'downscaling frequency "{}" with final '
                    "time_index length {}".format(ds_freq, len(time_index))
                )
            elif step is not None:
                time_index = time_index[::step]

            time_index = self.handle_lifetime_index(time_index)
            time_index = self.handle_leap_ti(
                time_index, drop_leap=self._drop_leap
            )

            self._time_index = time_index

        return self._time_index

    def handle_lifetime_index(self, ti):
        """Adjust the time index if modeling full system lifetime.

        Parameters
        ----------
        ti : pandas.DatetimeIndex
            Time-series datetime index with leap days.

        Returns
        -------
        ti : pandas.DatetimeIndex
            Time-series datetime index.
        """
        life_var = "system_use_lifetime_output"
        lifetime_periods = []
        for sam_meta in self.sam_metas.values():
            if life_var in sam_meta and sam_meta[life_var] == 1:
                lifetime_period = sam_meta["analysis_period"]
                lifetime_periods.append(lifetime_period)
            else:
                lifetime_periods.append(1)

        if not any(ltp > 1 for ltp in lifetime_periods):
            return ti

        # Only one time index may be passed, check that lifetime periods match
        n_unique_periods = len(np.unique(lifetime_periods))
        if n_unique_periods != 1:
            msg = (
                "reV cannot handle multiple analysis_periods when "
                "modeling with `system_use_lifetime_output` set "
                "to 1. Found {} different analysis_periods in the SAM "
                "configs".format(n_unique_periods)
            )
            logger.error(msg)
            raise ConfigError(msg)

        # Collect requested variables to check for lifetime compatibility
        array_vars = [
            var for var, attrs in GEN_ATTRS.items() if attrs["type"] == "array"
        ]
<<<<<<< HEAD
        valid_vars = ["gen_profile", "cf_profile", "cf_profile_ac"]
=======
        valid_vars = ['gen_profile', 'cf_profile',
                      'cf_profile_ac']
>>>>>>> d5a6c70e
        invalid_vars = set(array_vars) - set(valid_vars)
        invalid_requests = [
            var for var in self.output_request if var in invalid_vars
        ]

        if invalid_requests:
            # SAM does not output full lifetime for all array variables
            msg = (
                "reV can only handle the following output arrays "
                "when modeling with `system_use_lifetime_output` set "
                "to 1: {}. Try running without {}.".format(
                    ", ".join(valid_vars), ", ".join(invalid_requests)
                )
            )
            logger.error(msg)
            raise ConfigError(msg)

        sam_meta = self.sam_metas[next(iter(self.sam_metas))]
        analysis_period = sam_meta["analysis_period"]
        logger.info(
            "reV generation running with a full system "
            "life of {} years.".format(analysis_period)
        )

        old_end = ti[-1]
        new_end = old_end + pd.DateOffset(years=analysis_period - 1)
        step = old_end - ti[-2]
        time_extension = pd.date_range(old_end, new_end, freq=step)
        ti = time_extension.union(ti)

        return ti

    @classmethod
    def _run_single_worker(
        cls,
        points_control,
        tech=None,
        res_file=None,
        lr_res_file=None,
        output_request=None,
        scale_outputs=True,
        gid_map=None,
        nn_map=None,
        bias_correct=None,
    ):
        """Run a SAM generation analysis based on the points_control iterator.

        Parameters
        ----------
        points_control : reV.config.PointsControl
            A PointsControl instance dictating what sites and configs are run.
        tech : str
            SAM technology to analyze (pvwattsv7, windpower, tcsmoltensalt,
            solarwaterheat, troughphysicalheat, lineardirectsteam)
            The string should be lower-cased with spaces and _ removed.
        res_file : str
            Filepath to single resource file, multi-h5 directory,
            or /h5_dir/prefix*suffix
        lr_res_file : str | None
            Optional low resolution resource file that will be dynamically
            mapped+interpolated to the nominal-resolution res_file. This
            needs to be of the same format as resource_file, e.g. they both
            need to be handled by the same rex Resource handler such as
            WindResource
        output_request : list | tuple
            Output variables requested from SAM.
        scale_outputs : bool
            Flag to scale outputs in-place immediately upon Gen returning data.
        gid_map : None | dict
            Mapping of unique integer generation gids (keys) to single integer
            resource gids (values). This enables the user to input unique
            generation gids in the project points that map to non-unique
            resource gids. This can be None or a pre-extracted dict.
        nn_map : np.ndarray
            Optional 1D array of nearest neighbor mappings associated with the
            res_file to lr_res_file spatial mapping. For details on this
            argument, see the rex.MultiResolutionResource docstring.
        bias_correct : None | pd.DataFrame
            Optional DataFrame or CSV filepath to a wind or solar
            resource bias correction table. This has columns:

                - ``gid``: GID of site (can be index name of dataframe)
                - ``method``: function name from ``rex.bias_correction`` module

            The ``gid`` field should match the true resource ``gid`` regardless
            of the optional ``gid_map`` input. Only ``windspeed`` **or**
            ``GHI`` + ``DNI`` + ``DHI`` are corrected, depending on the
            technology (wind for the former, PV or CSP for the latter). See the
            functions in the ``rex.bias_correction`` module for available
            inputs for ``method``. Any additional kwargs required for the
            requested ``method`` can be input as additional columns in the
            ``bias_correct`` table e.g., for linear bias correction functions
            you can include ``scalar`` and ``adder`` inputs as columns in the
            ``bias_correct`` table on a site-by-site basis. If ``None``, no
            corrections are applied. By default, ``None``.

        Returns
        -------
        out : dict
            Output dictionary from the SAM reV_run function. Data is scaled
            within this function to the datatype specified in Gen.OUT_ATTRS.
        """

        # Extract the site df from the project points df.
        site_df = points_control.project_points.df
<<<<<<< HEAD
        site_df = site_df.set_index(MetaKeyName.GID, drop=True)
=======
        site_df = site_df.set_index(ResourceMetaField.GID, drop=True)
>>>>>>> d5a6c70e

        # run generation method for specified technology
        try:
            out = cls.OPTIONS[tech].reV_run(
                points_control,
                res_file,
                site_df,
                lr_res_file=lr_res_file,
                output_request=output_request,
                gid_map=gid_map,
                nn_map=nn_map,
                bias_correct=bias_correct,
            )

        except Exception as e:
            out = {}
            logger.exception("Worker failed for PC: {}".format(points_control))
            raise e

        if scale_outputs:
            # dtype convert in-place so no float data is stored unnecessarily
            for site, site_output in out.items():
                for k in site_output.keys():
                    # iterate through variable names in each site's output dict
                    if k in cls.OUT_ATTRS:
                        # get dtype and scale for output variable name
                        dtype = cls.OUT_ATTRS[k].get("dtype", "float32")
                        scale_factor = cls.OUT_ATTRS[k].get("scale_factor", 1)

                        # apply scale factor and dtype
                        out[site][k] *= scale_factor

                        if np.issubdtype(dtype, np.integer):
                            # round after scaling if integer dtype
                            out[site][k] = np.round(out[site][k])

                        if isinstance(out[site][k], np.ndarray):
                            # simple astype for arrays
                            out[site][k] = out[site][k].astype(dtype)
                        else:
                            # use numpy array conversion for scalar values
                            out[site][k] = np.array(
                                [out[site][k]], dtype=dtype
                            )[0]

        return out

    def _parse_gid_map(self, gid_map):
        """
        Parameters
        ----------
        gid_map : None | dict | str
            This can be None, a pre-extracted dict, or a filepath to json or
            csv. If this is a csv, it must have the columns "gid" (which
            matches the project points) and "gid_map" (gids to extract from the
            resource input)

        Returns
        -------
        gid_map : None | dict
            Mapping of unique integer generation gids (keys) to single integer
            resource gids (values). This enables the user to input unique
            generation gids in the project points that map to non-unique
            resource gids.
        """

        if isinstance(gid_map, str):
            if gid_map.endswith(".csv"):
                gid_map = pd.read_csv(gid_map).to_dict()
<<<<<<< HEAD
                m = 'Need "gid" in gid_map column'
                assert MetaKeyName.GID in gid_map, m
                assert "gid_map" in gid_map, 'Need "gid_map" in gid_map column'
                gid_map = {
                    gid_map[MetaKeyName.GID][i]: gid_map["gid_map"][i]
                    for i in gid_map[MetaKeyName.GID].keys()
                }

            elif gid_map.endswith(".json"):
=======
                msg = f'Need {ResourceMetaField.GID} in gid_map column'
                assert ResourceMetaField.GID in gid_map, msg
                assert 'gid_map' in gid_map, 'Need "gid_map" in gid_map column'
                gid_map = {
                    gid_map[ResourceMetaField.GID][i]: gid_map['gid_map'][i]
                    for i in gid_map[ResourceMetaField.GID].keys()}

            elif gid_map.endswith('.json'):
>>>>>>> d5a6c70e
                with open(gid_map) as f:
                    gid_map = json.load(f)

        if isinstance(gid_map, dict):
            if not self._multi_h5_res:
                res_cls = Resource
                kwargs = {"hsds": self._hsds}
            else:
                res_cls = MultiFileResource
                kwargs = {}

            with res_cls(self.res_file, **kwargs) as res:
                for gen_gid, res_gid in gid_map.items():
                    msg1 = (
                        "gid_map values must all be int but received "
                        "{}: {}".format(gen_gid, res_gid)
                    )
                    msg2 = (
                        "Could not find the gen_gid to res_gid mapping "
                        "{}: {} in the resource meta data.".format(
                            gen_gid, res_gid
                        )
                    )
                    assert isinstance(gen_gid, int), msg1
                    assert isinstance(res_gid, int), msg1
                    assert res_gid in res.meta.index.values, msg2

                for gen_gid in self.project_points.sites:
                    msg3 = (
                        "Could not find the project points gid {} in the "
                        "gen_gid input of the gid_map.".format(gen_gid)
                    )
                    assert gen_gid in gid_map, msg3

        elif gid_map is not None:
            msg = (
                "Could not parse gid_map, must be None, dict, or path to "
                "csv or json, but received: {}".format(gid_map)
            )
            logger.error(msg)
            raise InputError(msg)

        return gid_map

    def _parse_nn_map(self):
        """Parse a nearest-neighbor spatial mapping array if lr_res_file is
        provided (resource data is at two resolutions and the low-resolution
        data must be mapped to the nominal-resolution data)

        Returns
        -------
        nn_map : np.ndarray
            Optional 1D array of nearest neighbor mappings associated with the
            res_file to lr_res_file spatial mapping. For details on this
            argument, see the rex.MultiResolutionResource docstring.
        """
        nn_map = None
        if self.lr_res_file is not None:
            handler_class = Resource
            if "*" in self.res_file or "*" in self.lr_res_file:
                handler_class = MultiFileResource

<<<<<<< HEAD
            with handler_class(self.res_file) as hr_res:
                with handler_class(self.lr_res_file) as lr_res:
                    logger.info(
                        "Making nearest neighbor map for multi "
                        "resolution resource data..."
                    )
                    nn_d, nn_map = MultiResolutionResource.make_nn_map(
                        hr_res, lr_res
                    )
                    logger.info(
                        "Done making nearest neighbor map for multi "
                        "resolution resource data!"
                    )

            logger.info(
                "Made nearest neighbor mapping between nominal-"
                "resolution and low-resolution resource files. "
                "Min / mean / max dist: {:.3f} / {:.3f} / {:.3f}".format(
                    nn_d.min(), nn_d.mean(), nn_d.max()
                )
            )
=======
            with handler_class(self.res_file) as hr_res, \
                    handler_class(self.lr_res_file) as lr_res:
                logger.info('Making nearest neighbor map for multi '
                            'resolution resource data...')
                nn_d, nn_map = MultiResolutionResource.make_nn_map(hr_res,
                                                                   lr_res)
                logger.info('Done making nearest neighbor map for multi '
                            'resolution resource data!')

            logger.info('Made nearest neighbor mapping between nominal-'
                        'resolution and low-resolution resource files. '
                        'Min / mean / max dist: {:.3f} / {:.3f} / {:.3f}'
                        .format(nn_d.min(), nn_d.mean(), nn_d.max()))
>>>>>>> d5a6c70e

        return nn_map

    @staticmethod
    def _parse_bc(bias_correct):
        """Parse the bias correction data.

        Parameters
        ----------
        bias_correct : str | pd.DataFrame, optional
            Optional DataFrame or CSV filepath to a wind or solar
            resource bias correction table. This has columns:

                - ``gid``: GID of site (can be index name of dataframe)
                - ``method``: function name from ``rex.bias_correction`` module

            The ``gid`` field should match the true resource ``gid`` regardless
            of the optional ``gid_map`` input. Only ``windspeed`` **or**
            ``GHI`` + ``DNI`` + ``DHI`` are corrected, depending on the
            technology (wind for the former, PV or CSP for the latter). See the
            functions in the ``rex.bias_correction`` module for available
            inputs for ``method``. Any additional kwargs required for the
            requested ``method`` can be input as additional columns in the
            ``bias_correct`` table e.g., for linear bias correction functions
            you can include ``scalar`` and ``adder`` inputs as columns in the
            ``bias_correct`` table on a site-by-site basis. If ``None``, no
            corrections are applied. By default, ``None``.

        Returns
        -------
        bias_correct : None | pd.DataFrame
            Optional DataFrame or CSV filepath to a wind or solar
            resource bias correction table. This has columns:

                - ``gid``: GID of site (can be index name of dataframe)
                - ``method``: function name from ``rex.bias_correction`` module

            The ``gid`` field should match the true resource ``gid`` regardless
            of the optional ``gid_map`` input. Only ``windspeed`` **or**
            ``GHI`` + ``DNI`` + ``DHI`` are corrected, depending on the
            technology (wind for the former, PV or CSP for the latter). See the
            functions in the ``rex.bias_correction`` module for available
            inputs for ``method``. Any additional kwargs required for the
            requested ``method`` can be input as additional columns in the
            ``bias_correct`` table e.g., for linear bias correction functions
            you can include ``scalar`` and ``adder`` inputs as columns in the
            ``bias_correct`` table on a site-by-site basis. If ``None``, no
            corrections are applied. By default, ``None``.
        """

        if isinstance(bias_correct, type(None)):
            return bias_correct

        if isinstance(bias_correct, str):
            bias_correct = pd.read_csv(bias_correct)

        msg = (
            "Bias correction data must be a filepath to csv or a dataframe "
            "but received: {}".format(type(bias_correct))
        )
        assert isinstance(bias_correct, pd.DataFrame), msg

<<<<<<< HEAD
        msg = (
            'Bias correction table must have "gid" column but only found: '
            "{}".format(list(bias_correct.columns))
        )
        assert (
            MetaKeyName.GID in bias_correct
            or bias_correct.index.name == MetaKeyName.GID
        ), msg

        if bias_correct.index.name != MetaKeyName.GID:
            bias_correct = bias_correct.set_index(MetaKeyName.GID)
=======
        msg = ('Bias correction table must have {!r} column but only found: '
               '{}'.format(ResourceMetaField.GID, list(bias_correct.columns)))
        assert (ResourceMetaField.GID in bias_correct
                or bias_correct.index.name == ResourceMetaField.GID), msg

        if bias_correct.index.name != ResourceMetaField.GID:
            bias_correct = bias_correct.set_index(ResourceMetaField.GID)
>>>>>>> d5a6c70e

        msg = (
            'Bias correction table must have "method" column but only '
            "found: {}".format(list(bias_correct.columns))
        )
        assert "method" in bias_correct, msg

        return bias_correct

    def _parse_output_request(self, req):
        """Set the output variables requested from generation.

        Parameters
        ----------
        req : list | tuple
            Output variables requested from SAM.

        Returns
        -------
        output_request : list
            Output variables requested from SAM.
        """

        output_request = self._output_request_type_check(req)

        # ensure that cf_mean is requested from output
        if "cf_mean" not in output_request:
            output_request.append("cf_mean")

        for request in output_request:
            if request not in self.OUT_ATTRS:
                msg = (
                    'User output request "{}" not recognized. '
                    "Will attempt to extract from PySAM.".format(request)
                )
                logger.debug(msg)

        return list(set(output_request))

    def _reduce_kwargs(self, pc, **kwargs):
        """Reduce the global kwargs on a per-worker basis to reduce memory
        footprint

        Parameters
        ----------
        pc : PointsControl
            PointsControl object for a single worker chunk
        kwargs : dict
            reV generation kwargs for all gids that needs to be reduced before
            being sent to ``_run_single_worker()``

        Returns
        -------
        kwargs : dict
            Same as input but reduced just for the gids in pc
        """

        gids = pc.project_points.gids
        gid_map = kwargs.get("gid_map", None)
        bias_correct = kwargs.get("bias_correct", None)

        if bias_correct is not None:
            if gid_map is not None:
                gids = [gid_map[gid] for gid in gids]

            mask = bias_correct.index.isin(gids)
            kwargs["bias_correct"] = bias_correct[mask]

        return kwargs

    def run(self, out_fpath=None, max_workers=1, timeout=1800, pool_size=None):
        """Execute a parallel reV generation run with smart data flushing.

        Parameters
        ----------
        out_fpath : str, optional
            Path to output file. If ``None``, no output file will
            be written. If the filepath is specified but the module name
            (generation) and/or resource data year is not included, the
            module name and/or resource data year will get added to the
            output file name. By default, ``None``.
        max_workers : int, optional
            Number of local workers to run on. If ``None``, or if
            running from the command line and omitting this argument
            from your config file completely, this input is set to
            ``os.cpu_count()``. Otherwise, the default is ``1``.
        timeout : int, optional
            Number of seconds to wait for parallel run iteration to
            complete before returning zeros. By default, ``1800``
            seconds.
        pool_size : int, optional
            Number of futures to submit to a single process pool for
            parallel futures. If ``None``, the pool size is set to
            ``os.cpu_count() * 2``. By default, ``None``.

        Returns
        -------
        str | None
            Path to output HDF5 file, or ``None`` if results were not
            written to disk.
        """
        # initialize output file
        self._init_fpath(out_fpath, module=ModuleName.GENERATION)
        self._init_h5()
        self._init_out_arrays()
        if pool_size is None:
            pool_size = os.cpu_count() * 2

        kwargs = {
            "tech": self.tech,
            "res_file": self.res_file,
            "lr_res_file": self.lr_res_file,
            "output_request": self.output_request,
            "scale_outputs": self.scale_outputs,
            "gid_map": self._gid_map,
            "nn_map": self._nn_map,
            "bias_correct": self._bc,
        }

        logger.info(
            "Running reV generation for: {}".format(self.points_control)
        )
        logger.debug(
            'The following project points were specified: "{}"'.format(
                self.project_points
            )
        )
        logger.debug(
            "The following SAM configs are available to this run:\n{}".format(
                pprint.pformat(self.sam_configs, indent=4)
            )
        )
        logger.debug(
            "The SAM output variables have been requested:\n{}".format(
                self.output_request
            )
        )

        # use serial or parallel execution control based on max_workers
        try:
            if max_workers == 1:
                logger.debug(
                    "Running serial generation for: {}".format(
                        self.points_control
                    )
                )
                for i, pc_sub in enumerate(self.points_control):
                    self.out = self._run_single_worker(pc_sub, **kwargs)
                    logger.info(
                        "Finished reV gen serial compute for: {} "
                        "(iteration {} out of {})".format(
                            pc_sub, i + 1, len(self.points_control)
                        )
                    )
                self.flush()
            else:
                logger.debug(
                    "Running parallel generation for: {}".format(
                        self.points_control
                    )
                )
                self._parallel_run(
                    max_workers=max_workers,
                    pool_size=pool_size,
                    timeout=timeout,
                    **kwargs,
                )

        except Exception as e:
            logger.exception("reV generation failed!")
            raise e

        return self._out_fpath<|MERGE_RESOLUTION|>--- conflicted
+++ resolved
@@ -30,11 +30,7 @@
     TroughPhysicalHeat,
     WindPower,
 )
-<<<<<<< HEAD
-from reV.utilities import MetaKeyName, ModuleName
-=======
 from reV.utilities import ModuleName, ResourceMetaField
->>>>>>> d5a6c70e
 from reV.utilities.exceptions import (
     ConfigError,
     InputError,
@@ -45,18 +41,6 @@
 
 
 ATTR_DIR = os.path.dirname(os.path.realpath(__file__))
-<<<<<<< HEAD
-ATTR_DIR = os.path.join(ATTR_DIR, "output_attributes")
-with open(os.path.join(ATTR_DIR, "other.json")) as f:
-    OTHER_ATTRS = json.load(f)
-with open(os.path.join(ATTR_DIR, "generation.json")) as f:
-    GEN_ATTRS = json.load(f)
-with open(os.path.join(ATTR_DIR, "linear_fresnel.json")) as f:
-    LIN_ATTRS = json.load(f)
-with open(os.path.join(ATTR_DIR, "solar_water_heat.json")) as f:
-    SWH_ATTRS = json.load(f)
-with open(os.path.join(ATTR_DIR, "trough_heat.json")) as f:
-=======
 ATTR_DIR = os.path.join(ATTR_DIR, 'output_attributes')
 with open(os.path.join(ATTR_DIR, 'other.json')) as f:
     OTHER_ATTRS = json.load(f)
@@ -67,7 +51,6 @@
 with open(os.path.join(ATTR_DIR, 'solar_water_heat.json')) as f:
     SWH_ATTRS = json.load(f)
 with open(os.path.join(ATTR_DIR, 'trough_heat.json')) as f:
->>>>>>> d5a6c70e
     TPPH_ATTRS = json.load(f)
 
 
@@ -100,26 +83,6 @@
     OUT_ATTRS.update(TPPH_ATTRS)
     OUT_ATTRS.update(BaseGen.ECON_ATTRS)
 
-<<<<<<< HEAD
-    def __init__(
-        self,
-        technology,
-        project_points,
-        sam_files,
-        resource_file,
-        low_res_resource_file=None,
-        output_request=("cf_mean",),
-        site_data=None,
-        curtailment=None,
-        gid_map=None,
-        drop_leap=False,
-        sites_per_worker=None,
-        memory_utilization_limit=0.4,
-        scale_outputs=True,
-        write_mapped_gids=False,
-        bias_correct=None,
-    ):
-=======
     def __init__(self, technology, project_points, sam_files, resource_file,
                  low_res_resource_file=None,
                  output_request=('cf_mean',),
@@ -127,7 +90,6 @@
                  drop_leap=False, sites_per_worker=None,
                  memory_utilization_limit=0.4, scale_outputs=True,
                  write_mapped_gids=False, bias_correct=None):
->>>>>>> d5a6c70e
         """ReV generation analysis class.
 
         ``reV`` generation analysis runs SAM simulations by piping in
@@ -511,14 +473,6 @@
 
                 self._meta = res["meta", res_gids]
 
-<<<<<<< HEAD
-            self._meta.loc[:, MetaKeyName.GID] = res_gids
-            if self.write_mapped_gids:
-                self._meta.loc[:, MetaKeyName.GID] = self.project_points.sites
-            self._meta.index = self.project_points.sites
-            self._meta.index.name = MetaKeyName.GID
-            self._meta.loc[:, "reV_tech"] = self.project_points.tech
-=======
             self._meta.loc[:, ResourceMetaField.GID] = res_gids
             if self.write_mapped_gids:
                 sites = self.project_points.sites
@@ -526,7 +480,6 @@
             self._meta.index = self.project_points.sites
             self._meta.index.name = ResourceMetaField.GID
             self._meta.loc[:, 'reV_tech'] = self.project_points.tech
->>>>>>> d5a6c70e
 
         return self._meta
 
@@ -616,12 +569,8 @@
         array_vars = [
             var for var, attrs in GEN_ATTRS.items() if attrs["type"] == "array"
         ]
-<<<<<<< HEAD
-        valid_vars = ["gen_profile", "cf_profile", "cf_profile_ac"]
-=======
         valid_vars = ['gen_profile', 'cf_profile',
                       'cf_profile_ac']
->>>>>>> d5a6c70e
         invalid_vars = set(array_vars) - set(valid_vars)
         invalid_requests = [
             var for var in self.output_request if var in invalid_vars
@@ -727,11 +676,7 @@
 
         # Extract the site df from the project points df.
         site_df = points_control.project_points.df
-<<<<<<< HEAD
-        site_df = site_df.set_index(MetaKeyName.GID, drop=True)
-=======
         site_df = site_df.set_index(ResourceMetaField.GID, drop=True)
->>>>>>> d5a6c70e
 
         # run generation method for specified technology
         try:
@@ -801,17 +746,6 @@
         if isinstance(gid_map, str):
             if gid_map.endswith(".csv"):
                 gid_map = pd.read_csv(gid_map).to_dict()
-<<<<<<< HEAD
-                m = 'Need "gid" in gid_map column'
-                assert MetaKeyName.GID in gid_map, m
-                assert "gid_map" in gid_map, 'Need "gid_map" in gid_map column'
-                gid_map = {
-                    gid_map[MetaKeyName.GID][i]: gid_map["gid_map"][i]
-                    for i in gid_map[MetaKeyName.GID].keys()
-                }
-
-            elif gid_map.endswith(".json"):
-=======
                 msg = f'Need {ResourceMetaField.GID} in gid_map column'
                 assert ResourceMetaField.GID in gid_map, msg
                 assert 'gid_map' in gid_map, 'Need "gid_map" in gid_map column'
@@ -820,7 +754,6 @@
                     for i in gid_map[ResourceMetaField.GID].keys()}
 
             elif gid_map.endswith('.json'):
->>>>>>> d5a6c70e
                 with open(gid_map) as f:
                     gid_map = json.load(f)
 
@@ -883,29 +816,6 @@
             if "*" in self.res_file or "*" in self.lr_res_file:
                 handler_class = MultiFileResource
 
-<<<<<<< HEAD
-            with handler_class(self.res_file) as hr_res:
-                with handler_class(self.lr_res_file) as lr_res:
-                    logger.info(
-                        "Making nearest neighbor map for multi "
-                        "resolution resource data..."
-                    )
-                    nn_d, nn_map = MultiResolutionResource.make_nn_map(
-                        hr_res, lr_res
-                    )
-                    logger.info(
-                        "Done making nearest neighbor map for multi "
-                        "resolution resource data!"
-                    )
-
-            logger.info(
-                "Made nearest neighbor mapping between nominal-"
-                "resolution and low-resolution resource files. "
-                "Min / mean / max dist: {:.3f} / {:.3f} / {:.3f}".format(
-                    nn_d.min(), nn_d.mean(), nn_d.max()
-                )
-            )
-=======
             with handler_class(self.res_file) as hr_res, \
                     handler_class(self.lr_res_file) as lr_res:
                 logger.info('Making nearest neighbor map for multi '
@@ -915,11 +825,13 @@
                 logger.info('Done making nearest neighbor map for multi '
                             'resolution resource data!')
 
-            logger.info('Made nearest neighbor mapping between nominal-'
-                        'resolution and low-resolution resource files. '
-                        'Min / mean / max dist: {:.3f} / {:.3f} / {:.3f}'
-                        .format(nn_d.min(), nn_d.mean(), nn_d.max()))
->>>>>>> d5a6c70e
+            logger.info(
+                "Made nearest neighbor mapping between nominal-"
+                "resolution and low-resolution resource files. "
+                "Min / mean / max dist: {:.3f} / {:.3f} / {:.3f}".format(
+                    nn_d.min(), nn_d.mean(), nn_d.max()
+                )
+            )
 
         return nn_map
 
@@ -982,19 +894,6 @@
         )
         assert isinstance(bias_correct, pd.DataFrame), msg
 
-<<<<<<< HEAD
-        msg = (
-            'Bias correction table must have "gid" column but only found: '
-            "{}".format(list(bias_correct.columns))
-        )
-        assert (
-            MetaKeyName.GID in bias_correct
-            or bias_correct.index.name == MetaKeyName.GID
-        ), msg
-
-        if bias_correct.index.name != MetaKeyName.GID:
-            bias_correct = bias_correct.set_index(MetaKeyName.GID)
-=======
         msg = ('Bias correction table must have {!r} column but only found: '
                '{}'.format(ResourceMetaField.GID, list(bias_correct.columns)))
         assert (ResourceMetaField.GID in bias_correct
@@ -1002,7 +901,6 @@
 
         if bias_correct.index.name != ResourceMetaField.GID:
             bias_correct = bias_correct.set_index(ResourceMetaField.GID)
->>>>>>> d5a6c70e
 
         msg = (
             'Bias correction table must have "method" column but only '
