# -*- coding: utf-8 -*-
"""
reV supply curve module
- Calculation of LCOT
- Supply Curve creation
"""
<<<<<<< HEAD

=======
>>>>>>> d5a6c70e
import json
import logging
import os
from copy import deepcopy
from warnings import warn

import numpy as np
import pandas as pd
from rex import Resource
from rex.utilities import SpawnProcessPool, parse_table

from reV.handlers.transmission import TransmissionCosts as TC
from reV.handlers.transmission import TransmissionFeatures as TF
from reV.supply_curve.competitive_wind_farms import CompetitiveWindFarms
from reV.utilities import MetaKeyName, log_versions
from reV.utilities.exceptions import SupplyCurveError, SupplyCurveInputError

logger = logging.getLogger(__name__)


class SupplyCurve:
    """SupplyCurve"""

<<<<<<< HEAD
    def __init__(
        self,
        sc_points,
        trans_table,
        sc_features=None,
        sc_capacity_col=MetaKeyName.CAPACITY,
    ):
=======
    def __init__(self, sc_points, trans_table, sc_features=None,
                 sc_capacity_col=MetaKeyName.CAPACITY):
>>>>>>> d5a6c70e
        """ReV LCOT calculation and SupplyCurve sorting class.

        ``reV`` supply curve computes the transmission costs associated
        with each supply curve point output by ``reV`` supply curve
        aggregation. Transmission costs can either be computed
        competitively (where total capacity remaining on the
        transmission grid is tracked and updated after each new
        connection) or non-competitively (where the cheapest connections
        for each supply curve point are allowed regardless of the
        remaining transmission grid capacity). In both cases, the
        permutation of transmission costs between supply curve points
        and transmission grid features should be computed using the
        `reVX Least Cost Transmission Paths
        <https://github.com/NREL/reVX/tree/main/reVX/least_cost_xmission>`_
        utility.

        Parameters
        ----------
        sc_points : str | pandas.DataFrame
            Path to CSV or JSON or DataFrame containing supply curve
            point summary. Can also be a filepath to a ``reV`` bespoke
            HDF5 output file where the ``meta`` dataset has the same
            format as the supply curve aggregation output.

            .. Note:: If executing ``reV`` from the command line, this
              input can also be ``"PIPELINE"`` to parse the output of
              the previous pipeline step and use it as input to this
              call. However, note that duplicate executions of any
              preceding commands within the pipeline may invalidate this
              parsing, meaning the `sc_points` input will have to be
              specified manually.

        trans_table : str | pandas.DataFrame | list
            Path to CSV or JSON or DataFrame containing supply curve
            transmission mapping. This can also be a list of
            transmission tables with different line voltage (capacity)
            ratings. See the `reVX Least Cost Transmission Paths
            <https://github.com/NREL/reVX/tree/main/reVX/least_cost_xmission>`_
            utility to generate these input tables.
        sc_features : str | pandas.DataFrame, optional
            Path to CSV or JSON or DataFrame containing additional
            supply curve features (e.g. transmission multipliers,
            regions, etc.). These features will be merged to the
            `sc_points` input table on ALL columns that both have in
            common. If ``None``, no extra supply curve features are
            added. By default, ``None``.
        sc_capacity_col : str, optional
            Name of capacity column in `trans_sc_table`. The values in
            this column determine the size of transmission lines built.
            The transmission capital costs per MW and the reinforcement
            costs per MW will be returned in terms of these capacity
            values. Note that if this column != "capacity", then
            "capacity" must also be included in `trans_sc_table` since
            those values match the "mean_cf" data (which is used to
            calculate LCOT and Total LCOE). This input can be used to,
            e.g., size transmission lines based on solar AC capacity (
            ``sc_capacity_col="capacity_ac"``). By default,
            ``"capacity"``.

        Examples
        --------
        Standard outputs in addition to the values provided in
        `sc_points`, produced by
        :class:`reV.supply_curve.sc_aggregation.SupplyCurveAggregation`:

            - transmission_multiplier : int | float
                Transmission cost multiplier that scales the line cost
                but not the tie-in cost in the calculation of LCOT.
            - trans_gid : int
                Unique transmission feature identifier that each supply
                curve point was connected to.
            - trans_capacity : float
                Total capacity (not available capacity) of the
                transmission feature that each supply curve point was
                connected to. Default units are MW.
            - trans_type : str
                Tranmission feature type that each supply curve point
                was connected to (e.g. Transline, Substation).
            - trans_cap_cost_per_mw : float
                Capital cost of connecting each supply curve point to
                their respective transmission feature. This value
                includes line cost with transmission_multiplier and the
                tie-in cost. Default units are $/MW.
            - dist_km : float
                Distance in km from supply curve point to transmission
                connection.
            - lcot : float
                Levelized cost of connecting to transmission ($/MWh).
            - total_lcoe : float
                Total LCOE of each supply curve point (mean_lcoe + lcot)
                ($/MWh).
            - total_lcoe_friction : float
                Total LCOE of each supply curve point considering the
                LCOE friction scalar from the aggregation step
                (mean_lcoe_friction + lcot) ($/MWh).
        """
        log_versions(logger)
        logger.info("Supply curve points input: {}".format(sc_points))
        logger.info("Transmission table input: {}".format(trans_table))
        logger.info("Supply curve capacity column: {}".format(sc_capacity_col))

        self._sc_capacity_col = sc_capacity_col
        self._sc_points = self._parse_sc_points(
            sc_points, sc_features=sc_features
        )
        self._trans_table = self._map_tables(
            self._sc_points, trans_table, sc_capacity_col=sc_capacity_col
        )
        self._sc_gids, self._mask = self._parse_sc_gids(self._trans_table)

    def __repr__(self):
        msg = "{} with {} points".format(self.__class__.__name__, len(self))

        return msg

    def __len__(self):
        return len(self._sc_gids)

    def __getitem__(self, gid):
        if gid not in self._sc_gids:
            msg = "Invalid supply curve gid {}".format(gid)
            logger.error(msg)
            raise KeyError(msg)

        i = self._sc_gids.index(gid)

        return self._sc_points.iloc[i]

    @staticmethod
    def _parse_sc_points(sc_points, sc_features=None):
        """
        Import supply curve point summary and add any additional features

        Parameters
        ----------
        sc_points : str | pandas.DataFrame
            Path to .csv or .json or DataFrame containing supply curve point
            summary. Can also now be a filepath to a bespoke h5 where the
            "meta" dataset has the same format as the sc aggregation output.
        sc_features : str | pandas.DataFrame
            Path to .csv or .json or DataFrame containing additional supply
            curve features, e.g. transmission multipliers, regions

        Returns
        -------
        sc_points : pandas.DataFrame
            DataFrame of supply curve point summary with additional features
            added if supplied
        """
        if isinstance(sc_points, str) and sc_points.endswith(".h5"):
            with Resource(sc_points) as res:
                sc_points = res.meta
                sc_points.index.name = MetaKeyName.SC_GID
                sc_points = sc_points.reset_index()
        else:
            sc_points = parse_table(sc_points)

        logger.debug(
            "Supply curve points table imported with columns: {}".format(
                sc_points.columns.values.tolist()
            )
        )

        if sc_features is not None:
            sc_features = parse_table(sc_features)
            merge_cols = [c for c in sc_features if c in sc_points]
            sc_points = sc_points.merge(sc_features, on=merge_cols, how="left")
            logger.debug(
                "Adding Supply Curve Features table with columns: {}".format(
                    sc_features.columns.values.tolist()
                )
            )

        if "transmission_multiplier" in sc_points:
            col = "transmission_multiplier"
            sc_points.loc[:, col] = sc_points.loc[:, col].fillna(1)

        logger.debug(
            "Final supply curve points table has columns: {}".format(
                sc_points.columns.values.tolist()
            )
        )

        return sc_points

    @staticmethod
    def _get_merge_cols(sc_columns, trans_columns):
        """
        Get columns with 'row' or 'col' in them to use for merging

        Parameters
        ----------
        sc_columns : list
            Columns to search
        trans_cols

        Returns
        -------
        merge_cols : dict
            Columns to merge on which maps the sc columns (keys) to the
            corresponding trans table columns (values)
        """
        sc_columns = [c for c in sc_columns if c.startswith("sc_")]
        trans_columns = [c for c in trans_columns if c.startswith("sc_")]
        merge_cols = {}
        for c_val in ["row", "col"]:
            trans_col = [c for c in trans_columns if c_val in c]
            sc_col = [c for c in sc_columns if c_val in c]
            if trans_col and sc_col:
                merge_cols[sc_col[0]] = trans_col[0]

        if len(merge_cols) != 2:
            msg = (
                "Did not find a unique set of sc row and column ids to "
                "merge on: {}".format(merge_cols)
            )
            logger.error(msg)
            raise RuntimeError(msg)

        return merge_cols

    @staticmethod
    def _parse_trans_table(trans_table):
        """
        Import transmission features table

        Parameters
        ----------
        trans_table : pd.DataFrame | str
            Table mapping supply curve points to transmission features
            (either str filepath to table file or pre-loaded dataframe).

        Returns
        -------
        trans_table : pd.DataFrame
            Loaded transmission feature table.
        """

        trans_table = parse_table(trans_table)

        # Update legacy transmission table columns to match new less ambiguous
        # column names:
        # trans_gid -> the transmission feature id, legacy name: trans_line_gid
        # trans_line_gids -> gids of transmission lines connected to the given
        # transmission feature (only used for Substations),
        # legacy name: trans_gids
        # also xformer_cost_p_mw -> xformer_cost_per_mw (not sure why there
        # would be a *_p_mw but here we are...)
        rename_map = {
            "trans_line_gid": "trans_gid",
            "trans_gids": "trans_line_gids",
            "xformer_cost_p_mw": "xformer_cost_per_mw",
        }
        trans_table = trans_table.rename(columns=rename_map)

        if "dist_mi" in trans_table and "dist_km" not in trans_table:
            trans_table = trans_table.rename(columns={"dist_mi": "dist_km"})
            trans_table["dist_km"] *= 1.60934

<<<<<<< HEAD
        drop_cols = [MetaKeyName.SC_GID, "cap_left", MetaKeyName.SC_POINT_GID]
=======
        drop_cols = [MetaKeyName.SC_GID, 'cap_left', MetaKeyName.SC_POINT_GID]
>>>>>>> d5a6c70e
        drop_cols = [c for c in drop_cols if c in trans_table]
        if drop_cols:
            trans_table = trans_table.drop(columns=drop_cols)

        return trans_table

    @staticmethod
<<<<<<< HEAD
    def _map_trans_capacity(
        trans_sc_table, sc_capacity_col=MetaKeyName.CAPACITY
    ):
=======
    def _map_trans_capacity(trans_sc_table,
                            sc_capacity_col=MetaKeyName.CAPACITY):
>>>>>>> d5a6c70e
        """
        Map SC gids to transmission features based on capacity. For any SC
        gids with capacity > the maximum transmission feature capacity, map
        SC gids to the feature with the largest capacity

        Parameters
        ----------
        trans_sc_table : pandas.DataFrame
            Table mapping supply curve points to transmission features.
        sc_capacity_col : str, optional
            Name of capacity column in `trans_sc_table`. The values in
            this column determine the size of transmission lines built.
            The transmission capital costs per MW and the reinforcement
            costs per MW will be returned in terms of these capacity
            values. Note that if this column != "capacity", then
            "capacity" must also be included in `trans_sc_table` since
            those values match the "mean_cf" data (which is used to
            calculate LCOT and Total LCOE). By default, ``"capacity"``.

        Returns
        -------
        trans_sc_table : pandas.DataFrame
            Updated table mapping supply curve points to transmission features
            based on maximum capacity
        """

        nx = trans_sc_table[sc_capacity_col] / trans_sc_table["max_cap"]
        nx = np.ceil(nx).astype(int)
        trans_sc_table["n_parallel_trans"] = nx

        if (nx > 1).any():
            mask = nx > 1
            tie_line_cost = (
                trans_sc_table.loc[mask, "tie_line_cost"] * nx[mask]
            )

            xformer_cost = (
                trans_sc_table.loc[mask, "xformer_cost_per_mw"]
                * trans_sc_table.loc[mask, "max_cap"]
                * nx[mask]
            )

            conn_cost = (
                xformer_cost
                + trans_sc_table.loc[mask, "sub_upgrade_cost"]
                + trans_sc_table.loc[mask, "new_sub_cost"]
            )

            trans_cap_cost = tie_line_cost + conn_cost

            trans_sc_table.loc[mask, "tie_line_cost"] = tie_line_cost
            trans_sc_table.loc[mask, "xformer_cost"] = xformer_cost
            trans_sc_table.loc[mask, "connection_cost"] = conn_cost
            trans_sc_table.loc[mask, "trans_cap_cost"] = trans_cap_cost

            msg = (
                "{} SC points have a capacity that exceeds the maximum "
                "transmission feature capacity and will be connected with "
                "multiple parallel transmission features.".format(
                    (nx > 1).sum()
                )
            )
            logger.info(msg)

        return trans_sc_table

    @staticmethod
    def _parse_trans_line_gids(trans_line_gids):
        """
        Parse json string of trans_line_gids if needed

        Parameters
        ----------
        trans_line_gids : str | list
            list of transmission line 'trans_gid's, if a json string, convert
            to list

        Returns
        -------
        trans_line_gids : list
            list of transmission line 'trans_gid's
        """
        if isinstance(trans_line_gids, str):
            trans_line_gids = json.loads(trans_line_gids)

        return trans_line_gids

    @classmethod
    def _check_sub_trans_lines(cls, features):
        """
        Check to make sure all trans-lines are available for all sub-stations

        Parameters
        ----------
        features : pandas.DataFrame
            Table of transmission feature to check substation to transmission
            line gid connections

        Returns
        -------
        line_gids : list
            List of missing transmission line 'trans_gid's for all substations
            in features table
        """
        features = features.rename(
            columns={
                "trans_line_gid": "trans_gid",
                "trans_gids": "trans_line_gids",
            }
        )
        mask = features["category"].str.lower() == "substation"

        if not any(mask):
            return []

        line_gids = features.loc[mask, "trans_line_gids"].apply(
            cls._parse_trans_line_gids
        )

        line_gids = np.unique(np.concatenate(line_gids.values))

        test = np.isin(line_gids, features["trans_gid"].values)

        return line_gids[~test].tolist()

    @classmethod
    def _check_substation_conns(cls, trans_table, sc_cols=MetaKeyName.SC_GID):
        """
        Run checks on substation transmission features to make sure that
        every sc point connecting to a substation can also connect to its
        respective transmission lines

        Parameters
        ----------
        trans_table : pd.DataFrame
            Table mapping supply curve points to transmission features
            (should already be merged with SC points).
        sc_cols : str | list, optional
            Column(s) in trans_table with unique supply curve id,
            by default MetaKeyName.SC_GID
        """
        missing = {}
        for sc_point, sc_table in trans_table.groupby(sc_cols):
            tl_gids = cls._check_sub_trans_lines(sc_table)
            if tl_gids:
                missing[sc_point] = tl_gids

        if any(missing):
            msg = (
                "The following sc_gid (keys) were connected to substations "
                "but were not connected to the respective transmission line"
                " gids (values) which is required for full SC sort: {}".format(
                    missing
                )
            )
            logger.error(msg)
            raise SupplyCurveInputError(msg)

    @classmethod
    def _check_sc_trans_table(cls, sc_points, trans_table):
        """Run self checks on sc_points table and the merged trans_table

        Parameters
        ----------
        sc_points : pd.DataFrame
            Table of supply curve point summary
        trans_table : pd.DataFrame
            Table mapping supply curve points to transmission features
            (should already be merged with SC points).
        """
        sc_gids = set(sc_points[MetaKeyName.SC_GID].unique())
        trans_sc_gids = set(trans_table[MetaKeyName.SC_GID].unique())
        missing = sorted(list(sc_gids - trans_sc_gids))
        if any(missing):
            msg = (
                "There are {} Supply Curve points with missing "
                "transmission mappings. Supply curve points with no "
                "transmission features will not be connected! "
                "Missing sc_gid's: {}".format(len(missing), missing)
            )
            logger.warning(msg)
            warn(msg)

        if not any(trans_sc_gids) or not any(sc_gids):
            msg = (
                "Merging of sc points table and transmission features "
                "table failed with {} original sc gids and {} transmission "
                "sc gids after table merge.".format(
                    len(sc_gids), len(trans_sc_gids)
                )
            )
            logger.error(msg)
            raise SupplyCurveError(msg)

        logger.debug(
            "There are {} original SC gids and {} sc gids in the "
            "merged transmission table.".format(
                len(sc_gids), len(trans_sc_gids)
            )
        )
        logger.debug(
            "Transmission Table created with columns: {}".format(
                trans_table.columns.values.tolist()
            )
        )

    @classmethod
<<<<<<< HEAD
    def _merge_sc_trans_tables(
        cls,
        sc_points,
        trans_table,
        sc_cols=(
            MetaKeyName.SC_GID,
            MetaKeyName.CAPACITY,
            MetaKeyName.MEAN_CF,
            MetaKeyName.MEAN_LCOE,
        ),
        sc_capacity_col=MetaKeyName.CAPACITY,
    ):
=======
    def _merge_sc_trans_tables(cls, sc_points, trans_table,
                               sc_cols=(MetaKeyName.SC_GID,
                                        MetaKeyName.CAPACITY,
                                        MetaKeyName.MEAN_CF,
                                        MetaKeyName.MEAN_LCOE),
                               sc_capacity_col=MetaKeyName.CAPACITY):
>>>>>>> d5a6c70e
        """
        Merge the supply curve table with the transmission features table.

        Parameters
        ----------
        sc_points : pd.DataFrame
            Table of supply curve point summary
        trans_table : pd.DataFrame | str
            Table mapping supply curve points to transmission features
            (either str filepath to table file, list of filepaths to tables by
             line voltage (capacity) or pre-loaded dataframe).
        sc_cols : tuple | list, optional
            List of column from sc_points to transfer into the trans table,
            If the `sc_capacity_col` is not included, it will get added.
<<<<<<< HEAD
            by default (MetaKeyName.SC_GID, MetaKeyName.CAPACITY,
            MetaKeyName.MEAN_CF, MetaKeyName.MEAN_LCOE)
=======
            by default (MetaKeyName.SC_GID, 'capacity', 'mean_cf', 'mean_lcoe')
>>>>>>> d5a6c70e
        sc_capacity_col : str, optional
            Name of capacity column in `trans_sc_table`. The values in
            this column determine the size of transmission lines built.
            The transmission capital costs per MW and the reinforcement
            costs per MW will be returned in terms of these capacity
            values. Note that if this column != "capacity", then
            "capacity" must also be included in `trans_sc_table` since
            those values match the "mean_cf" data (which is used to
            calculate LCOT and Total LCOE). By default, ``"capacity"``.

        Returns
        -------
        trans_sc_table : pd.DataFrame
            Updated table mapping supply curve points to transmission features.
            This is performed by an inner merging with trans_table
        """
        if sc_capacity_col not in sc_cols:
            sc_cols = tuple([sc_capacity_col] + list(sc_cols))

        if isinstance(trans_table, (list, tuple)):
            trans_sc_table = []
            for table in trans_table:
                trans_sc_table.append(
                    cls._merge_sc_trans_tables(
                        sc_points,
                        table,
                        sc_cols=sc_cols,
                        sc_capacity_col=sc_capacity_col,
                    )
                )

            trans_sc_table = pd.concat(trans_sc_table)
        else:
            trans_table = cls._parse_trans_table(trans_table)

            merge_cols = cls._get_merge_cols(
                sc_points.columns, trans_table.columns
            )
            logger.info(
                "Merging SC table and Trans Table with "
                "{} mapping: {}".format(
                    "sc_table_col: trans_table_col", merge_cols
                )
            )
            sc_points = sc_points.rename(columns=merge_cols)
            merge_cols = list(merge_cols.values())

            if isinstance(sc_cols, tuple):
                sc_cols = list(sc_cols)

            if MetaKeyName.MEAN_LCOE_FRICTION in sc_points:
                sc_cols.append(MetaKeyName.MEAN_LCOE_FRICTION)

            if "transmission_multiplier" in sc_points:
                sc_cols.append("transmission_multiplier")

            sc_cols += merge_cols
            sc_points = sc_points[sc_cols].copy()
            trans_sc_table = trans_table.merge(
                sc_points, on=merge_cols, how="inner"
            )

        return trans_sc_table

    @classmethod
<<<<<<< HEAD
    def _map_tables(
        cls,
        sc_points,
        trans_table,
        sc_cols=(
            MetaKeyName.SC_GID,
            MetaKeyName.CAPACITY,
            MetaKeyName.MEAN_CF,
            MetaKeyName.MEAN_LCOE,
        ),
        sc_capacity_col=MetaKeyName.CAPACITY,
    ):
=======
    def _map_tables(cls, sc_points, trans_table,
                    sc_cols=(MetaKeyName.SC_GID, MetaKeyName.CAPACITY,
                             MetaKeyName.MEAN_CF, MetaKeyName.MEAN_LCOE),
                    sc_capacity_col=MetaKeyName.CAPACITY):
>>>>>>> d5a6c70e
        """
        Map supply curve points to transmission features

        Parameters
        ----------
        sc_points : pd.DataFrame
            Table of supply curve point summary
        trans_table : pd.DataFrame | str
            Table mapping supply curve points to transmission features
            (either str filepath to table file, list of filepaths to tables by
             line voltage (capacity) or pre-loaded DataFrame).
        sc_cols : tuple | list, optional
            List of column from sc_points to transfer into the trans table,
            If the `sc_capacity_col` is not included, it will get added.
            by default (MetaKeyName.SC_GID, MetaKeyName.CAPACITY,
            MetaKeyName.MEAN_CF, MetaKeyName.MEAN_LCOE)
        sc_capacity_col : str, optional
            Name of capacity column in `trans_sc_table`. The values in
            this column determine the size of transmission lines built.
            The transmission capital costs per MW and the reinforcement
            costs per MW will be returned in terms of these capacity
            values. Note that if this column != "capacity", then
            "capacity" must also be included in `trans_sc_table` since
            those values match the "mean_cf" data (which is used to
            calculate LCOT and Total LCOE). By default, ``"capacity"``.

        Returns
        -------
        trans_sc_table : pd.DataFrame
            Updated table mapping supply curve points to transmission features.
            This is performed by an inner merging with trans_table
        """
        scc = sc_capacity_col
        trans_sc_table = cls._merge_sc_trans_tables(
            sc_points, trans_table, sc_cols=sc_cols, sc_capacity_col=scc
        )

        if "max_cap" in trans_sc_table:
            trans_sc_table = cls._map_trans_capacity(
                trans_sc_table, sc_capacity_col=scc
            )

<<<<<<< HEAD
        trans_sc_table = trans_sc_table.sort_values(
            [MetaKeyName.SC_GID, "trans_gid"]
        ).reset_index(drop=True)
=======
        trans_sc_table = \
            trans_sc_table.sort_values(
                [MetaKeyName.SC_GID, 'trans_gid']).reset_index(drop=True)
>>>>>>> d5a6c70e

        cls._check_sc_trans_table(sc_points, trans_sc_table)

        return trans_sc_table

    @staticmethod
    def _create_handler(trans_table, trans_costs=None, avail_cap_frac=1):
        """
        Create TransmissionFeatures handler from supply curve transmission
        mapping table.  Update connection costs if given.

        Parameters
        ----------
        trans_table : str | pandas.DataFrame
            Path to .csv or .json or DataFrame containing supply curve
            transmission mapping
        trans_costs : str | dict
            Transmission feature costs to use with TransmissionFeatures
            handler: line_tie_in_cost, line_cost, station_tie_in_cost,
            center_tie_in_cost, sink_tie_in_cost
        avail_cap_frac: int, optional
            Fraction of transmissions features capacity 'ac_cap' to make
            available for connection to supply curve points, by default 1

        Returns
        -------
        trans_features : TransmissionFeatures
            TransmissionFeatures or TransmissionCosts instance initilized
            with specified transmission costs
        """
        if trans_costs is not None:
            kwargs = TF._parse_dictionary(trans_costs)
        else:
            kwargs = {}

        trans_features = TF(
            trans_table, avail_cap_frac=avail_cap_frac, **kwargs
        )

        return trans_features

    @staticmethod
    def _parse_sc_gids(trans_table, gid_key=MetaKeyName.SC_GID):
        """Extract unique sc gids, make bool mask from tranmission table

        Parameters
        ----------
        trans_table : pd.DataFrame
            reV Supply Curve table joined with transmission features table.
        gid_key : str
            Column label in trans_table containing the supply curve points
            primary key.

        Returns
        -------
        sc_gids : list
            List of unique integer supply curve gids (non-nan)
        mask : np.ndarray
            Boolean array initialized as true. Length is equal to the maximum
            SC gid so that the SC gids can be used to index the mask directly.
        """
        sc_gids = list(np.sort(trans_table[gid_key].unique()))
        sc_gids = [int(gid) for gid in sc_gids]
        mask = np.ones(int(1 + max(sc_gids)), dtype=bool)

        return sc_gids, mask

    @staticmethod
<<<<<<< HEAD
    def _get_capacity(
        sc_gid,
        sc_table,
        connectable=True,
        sc_capacity_col=MetaKeyName.CAPACITY,
    ):
=======
    def _get_capacity(sc_gid, sc_table, connectable=True,
                      sc_capacity_col=MetaKeyName.CAPACITY):
>>>>>>> d5a6c70e
        """
        Get capacity of supply curve point

        Parameters
        ----------
        sc_gid : int
            Supply curve gid
        sc_table : pandas.DataFrame
            DataFrame of sc point to transmission features mapping for given
            sc_gid
        connectable : bool, optional
            Flag to ensure SC point can connect to transmission features,
            by default True
        sc_capacity_col : str, optional
            Name of capacity column in `trans_sc_table`. The values in
            this column determine the size of transmission lines built.
            The transmission capital costs per MW and the reinforcement
            costs per MW will be returned in terms of these capacity
            values. Note that if this column != "capacity", then
            "capacity" must also be included in `trans_sc_table` since
            those values match the "mean_cf" data (which is used to
            calculate LCOT and Total LCOE). By default, ``"capacity"``.

        Returns
        -------
        capacity : float
            Capacity of supply curve point
        """
        if connectable:
            capacity = sc_table[sc_capacity_col].unique()
            if len(capacity) == 1:
                capacity = capacity[0]
            else:
                msg = (
                    "Each supply curve point should only have "
                    "a single capacity, but {} has {}".format(sc_gid, capacity)
                )
                logger.error(msg)
                raise RuntimeError(msg)
        else:
            capacity = None

        return capacity

    @classmethod
<<<<<<< HEAD
    def _compute_trans_cap_cost(
        cls,
        trans_table,
        trans_costs=None,
        avail_cap_frac=1,
        max_workers=None,
        connectable=True,
        line_limited=False,
        sc_capacity_col=MetaKeyName.CAPACITY,
    ):
=======
    def _compute_trans_cap_cost(cls, trans_table, trans_costs=None,
                                avail_cap_frac=1, max_workers=None,
                                connectable=True, line_limited=False,
                                sc_capacity_col=MetaKeyName.CAPACITY):
>>>>>>> d5a6c70e
        """
        Compute levelized cost of transmission for all combinations of
        supply curve points and tranmission features in trans_table

        Parameters
        ----------
        trans_table : pd.DataFrame
            Table mapping supply curve points to transmission features
            MUST contain `sc_capacity_col` column.
        fcr : float
            Fixed charge rate needed to compute LCOT
        trans_costs : str | dict
            Transmission feature costs to use with TransmissionFeatures
            handler: line_tie_in_cost, line_cost, station_tie_in_cost,
            center_tie_in_cost, sink_tie_in_cost
        avail_cap_frac: int, optional
            Fraction of transmissions features capacity 'ac_cap' to make
            available for connection to supply curve points, by default 1
        max_workers : int | NoneType
            Number of workers to use to compute lcot, if > 1 run in parallel.
            None uses all available cpu's.
        connectable : bool, optional
            Flag to only compute tranmission capital cost if transmission
            feature has enough available capacity, by default True
        line_limited : bool
            Substation connection is limited by maximum capacity of the
            attached lines, legacy method
        sc_capacity_col : str, optional
            Name of capacity column in `trans_sc_table`. The values in
            this column determine the size of transmission lines built.
            The transmission capital costs per MW and the reinforcement
            costs per MW will be returned in terms of these capacity
            values. Note that if this column != "capacity", then
            "capacity" must also be included in `trans_sc_table` since
            those values match the "mean_cf" data (which is used to
            calculate LCOT and Total LCOE). By default, ``"capacity"``.

        Returns
        -------
        lcot : list
            Levelized cost of transmission for all supply curve -
            tranmission feature connections
        cost : list
            Capital cost of tramsmission for all supply curve - transmission
            feature connections
        """
        scc = sc_capacity_col
        if scc not in trans_table:
            raise SupplyCurveInputError(
                "Supply curve table must have "
                "supply curve point capacity column"
                "({}) to compute lcot".format(scc)
            )

        if trans_costs is not None:
            trans_costs = TF._parse_dictionary(trans_costs)
        else:
            trans_costs = {}

        if max_workers is None:
            max_workers = os.cpu_count()

<<<<<<< HEAD
        logger.info("Computing LCOT costs for all possible connections...")
=======
        logger.info('Computing LCOT costs for all possible connections...')
>>>>>>> d5a6c70e
        groups = trans_table.groupby(MetaKeyName.SC_GID)
        if max_workers > 1:
            loggers = [__name__, "reV.handlers.transmission", "reV"]
            with SpawnProcessPool(
                max_workers=max_workers, loggers=loggers
            ) as exe:
                futures = []
                for sc_gid, sc_table in groups:
                    capacity = cls._get_capacity(
                        sc_gid,
                        sc_table,
                        connectable=connectable,
                        sc_capacity_col=scc,
                    )
                    futures.append(
                        exe.submit(
                            TC.feature_costs,
                            sc_table,
                            capacity=capacity,
                            avail_cap_frac=avail_cap_frac,
                            line_limited=line_limited,
                            **trans_costs,
                        )
                    )

                cost = [future.result() for future in futures]
        else:
            cost = []
            for sc_gid, sc_table in groups:
                capacity = cls._get_capacity(
                    sc_gid,
                    sc_table,
                    connectable=connectable,
                    sc_capacity_col=scc,
                )
                cost.append(
                    TC.feature_costs(
                        sc_table,
                        capacity=capacity,
                        avail_cap_frac=avail_cap_frac,
                        line_limited=line_limited,
                        **trans_costs,
                    )
                )

        cost = np.hstack(cost).astype("float32")
        logger.info("LCOT cost calculation is complete.")

        return cost

    def compute_total_lcoe(
        self,
        fcr,
        transmission_costs=None,
        avail_cap_frac=1,
        line_limited=False,
        connectable=True,
        max_workers=None,
        consider_friction=True,
    ):
        """
        Compute LCOT and total LCOE for all sc point to transmission feature
        connections

        Parameters
        ----------
        fcr : float
            Fixed charge rate, used to compute LCOT
        transmission_costs : str | dict, optional
            Transmission feature costs to use with TransmissionFeatures
            handler: line_tie_in_cost, line_cost, station_tie_in_cost,
            center_tie_in_cost, sink_tie_in_cost, by default None
        avail_cap_frac : int, optional
            Fraction of transmissions features capacity 'ac_cap' to make
            available for connection to supply curve points, by default 1
        line_limited : bool, optional
            Flag to have substation connection is limited by maximum capacity
            of the attached lines, legacy method, by default False
        connectable : bool, optional
            Flag to only compute tranmission capital cost if transmission
            feature has enough available capacity, by default True
        max_workers : int | NoneType, optional
            Number of workers to use to compute lcot, if > 1 run in parallel.
            None uses all available cpu's. by default None
        consider_friction : bool, optional
            Flag to consider friction layer on LCOE when "mean_lcoe_friction"
            is in the sc points input, by default True
        """
        if "trans_cap_cost" not in self._trans_table:
            scc = self._sc_capacity_col
            cost = self._compute_trans_cap_cost(
                self._trans_table,
                trans_costs=transmission_costs,
                avail_cap_frac=avail_cap_frac,
                line_limited=line_limited,
                connectable=connectable,
                max_workers=max_workers,
                sc_capacity_col=scc,
            )
            self._trans_table["trans_cap_cost_per_mw"] = cost  # $/MW
        else:
            cost = self._trans_table["trans_cap_cost"].values.copy()  # $
            cost /= self._trans_table[self._sc_capacity_col]  # $/MW
            self._trans_table["trans_cap_cost_per_mw"] = cost

        cost *= self._trans_table[self._sc_capacity_col]
        cost /= self._trans_table[MetaKeyName.CAPACITY]  # align with "mean_cf"

<<<<<<< HEAD
        if "reinforcement_cost_per_mw" in self._trans_table:
            logger.info(
                "'reinforcement_cost_per_mw' column found in "
                "transmission table. Adding reinforcement costs "
                "to total LCOE."
            )
            cf_mean_arr = self._trans_table[MetaKeyName.MEAN_CF].values
            lcot = (cost * fcr) / (cf_mean_arr * 8760)
            lcoe = lcot + self._trans_table[MetaKeyName.MEAN_LCOE]
            self._trans_table["lcot_no_reinforcement"] = lcot
            self._trans_table["lcoe_no_reinforcement"] = lcoe
            r_cost = self._trans_table[
                "reinforcement_cost_per_mw"
            ].values.copy()
            r_cost *= self._trans_table[self._sc_capacity_col]
            r_cost /= self._trans_table[
                MetaKeyName.CAPACITY
            ]  # align with "mean_cf"
=======
        if 'reinforcement_cost_per_mw' in self._trans_table:
            logger.info("'reinforcement_cost_per_mw' column found in "
                        "transmission table. Adding reinforcement costs "
                        "to total LCOE.")
            cf_mean_arr = self._trans_table[MetaKeyName.MEAN_CF].values
            lcot = (cost * fcr) / (cf_mean_arr * 8760)
            lcoe = lcot + self._trans_table[MetaKeyName.MEAN_LCOE]
            self._trans_table['lcot_no_reinforcement'] = lcot
            self._trans_table['lcoe_no_reinforcement'] = lcoe
            r_cost = (self._trans_table['reinforcement_cost_per_mw']
                      .values.copy())
            r_cost *= self._trans_table[self._sc_capacity_col]
            # align with "mean_cf"
            r_cost /= self._trans_table[MetaKeyName.CAPACITY]
>>>>>>> d5a6c70e
            cost += r_cost  # $/MW

        cf_mean_arr = self._trans_table[MetaKeyName.MEAN_CF].values
        lcot = (cost * fcr) / (cf_mean_arr * 8760)

<<<<<<< HEAD
        self._trans_table["lcot"] = lcot
        self._trans_table["total_lcoe"] = (
            self._trans_table["lcot"]
            + self._trans_table[MetaKeyName.MEAN_LCOE]
        )
=======
        self._trans_table['lcot'] = lcot
        self._trans_table['total_lcoe'] = (
            self._trans_table['lcot']
            + self._trans_table[MetaKeyName.MEAN_LCOE])
>>>>>>> d5a6c70e

        if consider_friction:
            self._calculate_total_lcoe_friction()

    def _calculate_total_lcoe_friction(self):
        """Look for site mean LCOE with friction in the trans table and if
        found make a total LCOE column with friction."""

        if MetaKeyName.MEAN_LCOE_FRICTION in self._trans_table:
            lcoe_friction = (
<<<<<<< HEAD
                self._trans_table["lcot"]
                + self._trans_table[MetaKeyName.MEAN_LCOE_FRICTION]
            )
            self._trans_table[MetaKeyName.TOTAL_LCOE_FRICTION] = lcoe_friction
            logger.info(
                "Found mean LCOE with friction. Adding key "
                '"total_lcoe_friction" to trans table.'
            )

    def _exclude_noncompetitive_wind_farms(
        self, comp_wind_dirs, sc_gid, downwind=False
    ):
=======
                self._trans_table['lcot']
                + self._trans_table[MetaKeyName.MEAN_LCOE_FRICTION])
            self._trans_table[MetaKeyName.TOTAL_LCOE_FRICTION] = lcoe_friction
            logger.info('Found mean LCOE with friction. Adding key '
                        '"total_lcoe_friction" to trans table.')

    def _exclude_noncompetitive_wind_farms(self, comp_wind_dirs, sc_gid,
                                           downwind=False):
>>>>>>> d5a6c70e
        """
        Exclude non-competitive wind farms for given sc_gid

        Parameters
        ----------
        comp_wind_dirs : CompetitiveWindFarms
            Pre-initilized CompetitiveWindFarms instance
        sc_gid : int
            Supply curve gid to exclude non-competitive wind farms around
        downwind : bool, optional
            Flag to remove downwind neighbors as well as upwind neighbors,
            by default False

        Returns
        -------
        comp_wind_dirs : CompetitiveWindFarms
            updated CompetitiveWindFarms instance
        """
        gid = comp_wind_dirs.check_sc_gid(sc_gid)
        if gid is not None:
            if comp_wind_dirs.mask[gid]:
                exclude_gids = comp_wind_dirs["upwind", gid]
                if downwind:
                    exclude_gids = np.append(
                        exclude_gids, comp_wind_dirs["downwind", gid]
                    )
                for n in exclude_gids:
                    check = comp_wind_dirs.exclude_sc_point_gid(n)
                    if check:
                        sc_gids = comp_wind_dirs[MetaKeyName.SC_GID, n]
                        for sc_id in sc_gids:
                            if self._mask[sc_id]:
                                logger.debug(
                                    "Excluding sc_gid {}".format(sc_id)
                                )
                                self._mask[sc_id] = False

        return comp_wind_dirs

    @staticmethod
    def add_sum_cols(table, sum_cols):
        """Add a summation column to table.

        Parameters
        ----------
        table : pd.DataFrame
            Supply curve table.
        sum_cols : dict
            Mapping of new column label(s) to multiple column labels to sum.
            Example: sum_col={'total_cap_cost': ['cap_cost1', 'cap_cost2']}
            Which would add a new 'total_cap_cost' column which would be the
            sum of 'cap_cost1' and 'cap_cost2' if they are present in table.

        Returns
        -------
        table : pd.DataFrame
            Supply curve table with additional summation columns.
        """

        for new_label, sum_labels in sum_cols.items():
            missing = [s for s in sum_labels if s not in table]

            if any(missing):
                logger.info(
                    'Could not make sum column "{}", missing: {}'.format(
                        new_label, missing
                    )
                )
            else:
                sum_arr = np.zeros(len(table))
                for s in sum_labels:
                    temp = table[s].values
                    temp[np.isnan(temp)] = 0
                    sum_arr += temp

                table[new_label] = sum_arr

        return table

    def _full_sort(
        self,
        trans_table,
        trans_costs=None,
        avail_cap_frac=1,
        comp_wind_dirs=None,
        total_lcoe_fric=None,
        sort_on="total_lcoe",
        columns=(
            "trans_gid",
            "trans_capacity",
            "trans_type",
            "trans_cap_cost_per_mw",
            "dist_km",
            "lcot",
            "total_lcoe",
        ),
        downwind=False,
    ):
        """
        Internal method to handle full supply curve sorting

        Parameters
        ----------
        trans_table : pandas.DataFrame
            Supply Curve Tranmission table to sort on
        trans_costs : str | dict, optional
            Transmission feature costs to use with TransmissionFeatures
            handler: line_tie_in_cost, line_cost, station_tie_in_cost,
            center_tie_in_cost, sink_tie_in_cost, by default None
        avail_cap_frac : int, optional
            Fraction of transmissions features capacity 'ac_cap' to make
            available for connection to supply curve points, by default 1
        comp_wind_dirs : CompetitiveWindFarms, optional
            Pre-initilized CompetitiveWindFarms instance, by default None
        total_lcoe_fric : ndarray, optional
            Vector of lcoe friction values, by default None
        sort_on : str, optional
            Column label to sort the Supply Curve table on. This affects the
            build priority - connections with the lowest value in this column
            will be built first, by default 'total_lcoe'
        columns : tuple, optional
            Columns to preserve in output connections dataframe,
            by default ('trans_gid', 'trans_capacity', 'trans_type',
                        'trans_cap_cost_per_mw', 'dist_km', 'lcot',
                        'total_lcoe')
        downwind : bool, optional
            Flag to remove downwind neighbors as well as upwind neighbors,
            by default False

        Returns
        -------
        supply_curve : pandas.DataFrame
            Updated sc_points table with transmission connections, LCOT
            and LCOE+LCOT based on full supply curve connections
        """
        trans_features = self._create_handler(
            self._trans_table,
            trans_costs=trans_costs,
            avail_cap_frac=avail_cap_frac,
        )
        init_list = [np.nan] * int(1 + np.max(self._sc_gids))
        columns = list(columns)
        if sort_on not in columns:
            columns.append(sort_on)

        conn_lists = {k: deepcopy(init_list) for k in columns}

        trans_sc_gids = trans_table[MetaKeyName.SC_GID].values.astype(int)

        # syntax is final_key: source_key (source from trans_table)
        all_cols = {k: k for k in columns}
        essentials = {
            "trans_gid": "trans_gid",
            "trans_capacity": "avail_cap",
            "trans_type": "category",
            "dist_km": "dist_km",
            "trans_cap_cost_per_mw": "trans_cap_cost_per_mw",
            "lcot": "lcot",
            "total_lcoe": "total_lcoe",
        }
        all_cols.update(essentials)

        arrays = {
            final_key: trans_table[source_key].values
            for final_key, source_key in all_cols.items()
        }

        sc_capacities = trans_table[self._sc_capacity_col].values

        connected = 0
        progress = 0
        for i in range(len(trans_table)):
            sc_gid = trans_sc_gids[i]
            if self._mask[sc_gid]:
                connect = trans_features.connect(
                    arrays["trans_gid"][i], sc_capacities[i]
                )
                if connect:
                    connected += 1
                    logger.debug("Connecting sc gid {}".format(sc_gid))
                    self._mask[sc_gid] = False

                    for col_name, data_arr in arrays.items():
                        conn_lists[col_name][sc_gid] = data_arr[i]

                    if total_lcoe_fric is not None:
<<<<<<< HEAD
                        conn_lists[MetaKeyName.TOTAL_LCOE_FRICTION][sc_gid] = (
=======
                        conn_lists[MetaKeyName.TOTAL_LCOE_FRICTION][sc_gid] = \
>>>>>>> d5a6c70e
                            total_lcoe_fric[i]
                        )

                    current_prog = connected // (len(self) / 100)
                    if current_prog > progress:
                        progress = current_prog
                        logger.info(
                            "{} % of supply curve points connected".format(
                                progress
                            )
                        )

                    if comp_wind_dirs is not None:
                        comp_wind_dirs = (
                            self._exclude_noncompetitive_wind_farms(
                                comp_wind_dirs, sc_gid, downwind=downwind
                            )
                        )

        index = range(0, int(1 + np.max(self._sc_gids)))
        connections = pd.DataFrame(conn_lists, index=index)
        connections.index.name = MetaKeyName.SC_GID
        connections = connections.dropna(subset=[sort_on])
        connections = connections[columns].reset_index()

        sc_gids = self._sc_points[MetaKeyName.SC_GID].values
        connected = connections[MetaKeyName.SC_GID].values
<<<<<<< HEAD
        logger.debug(
            "Connected gids {} out of total supply curve gids {}".format(
                len(connected), len(sc_gids)
            )
        )
=======
        logger.debug('Connected gids {} out of total supply curve gids {}'
                     .format(len(connected), len(sc_gids)))
>>>>>>> d5a6c70e
        unconnected = ~np.isin(sc_gids, connected)
        unconnected = sc_gids[unconnected].tolist()

        if unconnected:
            msg = (
                "{} supply curve points were not connected to tranmission! "
                "Unconnected sc_gid's: {}".format(
                    len(unconnected), unconnected
                )
            )
            logger.warning(msg)
            warn(msg)

        supply_curve = self._sc_points.merge(
<<<<<<< HEAD
            connections, on=MetaKeyName.SC_GID
        )
=======
            connections, on=MetaKeyName.SC_GID)
>>>>>>> d5a6c70e

        return supply_curve.reset_index(drop=True)

    def _check_feature_capacity(self, avail_cap_frac=1):
        """
        Add the transmission connection feature capacity to the trans table if
        needed
        """
        if "avail_cap" not in self._trans_table:
            kwargs = {"avail_cap_frac": avail_cap_frac}
            fc = TF.feature_capacity(self._trans_table, **kwargs)
            self._trans_table = self._trans_table.merge(fc, on="trans_gid")

    def _adjust_output_columns(self, columns, consider_friction):
        """Add extra output columns, if needed."""
        # These are essentially should-be-defaults that are not
        # backwards-compatible, so have to explicitly check for them
<<<<<<< HEAD
        extra_cols = [
            "ba_str",
            "poi_lat",
            "poi_lon",
            "reinforcement_poi_lat",
            "reinforcement_poi_lon",
            "eos_mult",
            "reg_mult",
            "reinforcement_cost_per_mw",
            "reinforcement_dist_km",
            "n_parallel_trans",
            MetaKeyName.TOTAL_LCOE_FRICTION,
        ]
=======
        extra_cols = ['ba_str', 'poi_lat', 'poi_lon', 'reinforcement_poi_lat',
                      'reinforcement_poi_lon', MetaKeyName.EOS_MULT,
                      MetaKeyName.REG_MULT,
                      'reinforcement_cost_per_mw', 'reinforcement_dist_km',
                      'n_parallel_trans', MetaKeyName.TOTAL_LCOE_FRICTION]
>>>>>>> d5a6c70e
        if not consider_friction:
            extra_cols -= {MetaKeyName.TOTAL_LCOE_FRICTION}

        extra_cols = [
            col
            for col in extra_cols
            if col in self._trans_table and col not in columns
        ]

        return columns + extra_cols

    def _determine_sort_on(self, sort_on):
        """Determine the `sort_on` column from user input and trans table"""
        if "reinforcement_cost_per_mw" in self._trans_table:
            sort_on = sort_on or "lcoe_no_reinforcement"
        return sort_on or "total_lcoe"

    def full_sort(
        self,
        fcr,
        transmission_costs=None,
        avail_cap_frac=1,
        line_limited=False,
        connectable=True,
        max_workers=None,
        consider_friction=True,
        sort_on=None,
        columns=(
            "trans_gid",
            "trans_capacity",
            "trans_type",
            "trans_cap_cost_per_mw",
            "dist_km",
            "lcot",
            "total_lcoe",
        ),
        wind_dirs=None,
        n_dirs=2,
        downwind=False,
        offshore_compete=False,
    ):
        """
        run full supply curve sorting

        Parameters
        ----------
        fcr : float
            Fixed charge rate, used to compute LCOT
        transmission_costs : str | dict, optional
            Transmission feature costs to use with TransmissionFeatures
            handler: line_tie_in_cost, line_cost, station_tie_in_cost,
            center_tie_in_cost, sink_tie_in_cost, by default None
        avail_cap_frac : int, optional
            Fraction of transmissions features capacity 'ac_cap' to make
            available for connection to supply curve points, by default 1
        line_limited : bool, optional
            Flag to have substation connection is limited by maximum capacity
            of the attached lines, legacy method, by default False
        connectable : bool, optional
            Flag to only compute tranmission capital cost if transmission
            feature has enough available capacity, by default True
        max_workers : int | NoneType, optional
            Number of workers to use to compute lcot, if > 1 run in parallel.
            None uses all available cpu's. by default None
        consider_friction : bool, optional
            Flag to consider friction layer on LCOE when "mean_lcoe_friction"
            is in the sc points input, by default True
        sort_on : str, optional
            Column label to sort the Supply Curve table on. This affects the
            build priority - connections with the lowest value in this column
            will be built first, by default `None`, which will use
            total LCOE without any reinforcement costs as the sort value.
        columns : list | tuple, optional
            Columns to preserve in output connections dataframe,
            by default ('trans_gid', 'trans_capacity', 'trans_type',
            'trans_cap_cost_per_mw', 'dist_km', 'lcot', 'total_lcoe')
        wind_dirs : pandas.DataFrame | str, optional
            path to .csv or reVX.wind_dirs.wind_dirs.WindDirs output with
            the neighboring supply curve point gids and power-rose value at
            each cardinal direction, by default None
        n_dirs : int, optional
            Number of prominent directions to use, by default 2
        downwind : bool, optional
            Flag to remove downwind neighbors as well as upwind neighbors,
            by default False
        offshore_compete : bool, default
            Flag as to whether offshore farms should be included during
            CompetitiveWindFarms, by default False

        Returns
        -------
        supply_curve : pandas.DataFrame
            Updated sc_points table with transmission connections, LCOT
            and LCOE+LCOT based on full supply curve connections
        """
        logger.info("Starting full competitive supply curve sort.")
        self._check_substation_conns(self._trans_table)
        self.compute_total_lcoe(
            fcr,
            transmission_costs=transmission_costs,
            avail_cap_frac=avail_cap_frac,
            line_limited=line_limited,
            connectable=connectable,
            max_workers=max_workers,
            consider_friction=consider_friction,
        )
        self._check_feature_capacity(avail_cap_frac=avail_cap_frac)

        if isinstance(columns, tuple):
            columns = list(columns)

        columns = self._adjust_output_columns(columns, consider_friction)
        sort_on = self._determine_sort_on(sort_on)

        trans_table = self._trans_table.copy()
        pos = trans_table["lcot"].isnull()
        trans_table = trans_table.loc[~pos].sort_values([sort_on, "trans_gid"])

        total_lcoe_fric = None
        if consider_friction and MetaKeyName.MEAN_LCOE_FRICTION in trans_table:
<<<<<<< HEAD
            total_lcoe_fric = trans_table[
                MetaKeyName.TOTAL_LCOE_FRICTION
            ].values
=======
            total_lcoe_fric = \
                trans_table[MetaKeyName.TOTAL_LCOE_FRICTION].values
>>>>>>> d5a6c70e

        comp_wind_dirs = None
        if wind_dirs is not None:
            msg = "Excluding {} upwind".format(n_dirs)
            if downwind:
                msg += " and downwind"

            msg += " onshore"
            if offshore_compete:
                msg += " and offshore"

            msg += " windfarms"
            logger.info(msg)
            comp_wind_dirs = CompetitiveWindFarms(
                wind_dirs,
                self._sc_points,
                n_dirs=n_dirs,
                offshore=offshore_compete,
            )

        supply_curve = self._full_sort(
            trans_table,
            trans_costs=transmission_costs,
            avail_cap_frac=avail_cap_frac,
            comp_wind_dirs=comp_wind_dirs,
            total_lcoe_fric=total_lcoe_fric,
            sort_on=sort_on,
            columns=columns,
            downwind=downwind,
        )

        return supply_curve

    def simple_sort(
        self,
        fcr,
        transmission_costs=None,
        avail_cap_frac=1,
        max_workers=None,
        consider_friction=True,
        sort_on=None,
        columns=(
            "trans_gid",
            "trans_type",
            "lcot",
            "total_lcoe",
            "dist_km",
            "trans_cap_cost_per_mw",
        ),
        wind_dirs=None,
        n_dirs=2,
        downwind=False,
        offshore_compete=False,
    ):
        """
        Run simple supply curve sorting that does not take into account
        available capacity

        Parameters
        ----------
        fcr : float
            Fixed charge rate, used to compute LCOT
        transmission_costs : str | dict, optional
            Transmission feature costs to use with TransmissionFeatures
            handler: line_tie_in_cost, line_cost, station_tie_in_cost,
            center_tie_in_cost, sink_tie_in_cost, by default None
        avail_cap_frac : int, optional
            Fraction of transmissions features capacity 'ac_cap' to make
            available for connection to supply curve points, by default 1
        line_limited : bool, optional
            Flag to have substation connection is limited by maximum capacity
            of the attached lines, legacy method, by default False
        connectable : bool, optional
            Flag to only compute tranmission capital cost if transmission
            feature has enough available capacity, by default True
        max_workers : int | NoneType, optional
            Number of workers to use to compute lcot, if > 1 run in parallel.
            None uses all available cpu's. by default None
        consider_friction : bool, optional
            Flag to consider friction layer on LCOE when "mean_lcoe_friction"
            is in the sc points input, by default True
        sort_on : str, optional
            Column label to sort the Supply Curve table on. This affects the
            build priority - connections with the lowest value in this column
            will be built first, by default `None`, which will use
            total LCOE without any reinforcement costs as the sort value.
        columns : list | tuple, optional
            Columns to preserve in output connections dataframe,
            by default ('trans_gid', 'trans_capacity', 'trans_type',
            'trans_cap_cost_per_mw', 'dist_km', 'lcot', 'total_lcoe')
        wind_dirs : pandas.DataFrame | str, optional
            path to .csv or reVX.wind_dirs.wind_dirs.WindDirs output with
            the neighboring supply curve point gids and power-rose value at
            each cardinal direction, by default None
        n_dirs : int, optional
            Number of prominent directions to use, by default 2
        downwind : bool, optional
            Flag to remove downwind neighbors as well as upwind neighbors
        offshore_compete : bool, default
            Flag as to whether offshore farms should be included during
            CompetitiveWindFarms, by default False

        Returns
        -------
        supply_curve : pandas.DataFrame
            Updated sc_points table with transmission connections, LCOT
            and LCOE+LCOT based on simple supply curve connections
        """
        logger.info("Starting simple supply curve sort (no capacity limits).")
        self.compute_total_lcoe(
            fcr,
            transmission_costs=transmission_costs,
            avail_cap_frac=avail_cap_frac,
            connectable=False,
            max_workers=max_workers,
            consider_friction=consider_friction,
        )
        trans_table = self._trans_table.copy()

        if isinstance(columns, tuple):
            columns = list(columns)

        columns = self._adjust_output_columns(columns, consider_friction)
        sort_on = self._determine_sort_on(sort_on)

<<<<<<< HEAD
        connections = trans_table.sort_values([sort_on, "trans_gid"])
        connections = connections.groupby(MetaKeyName.SC_GID).first()
        rename = {"trans_gid": "trans_gid", "category": "trans_type"}
        connections = connections.rename(columns=rename)
        connections = connections[columns].reset_index()

        supply_curve = self._sc_points.merge(
            connections, on=MetaKeyName.SC_GID
        )
=======
        connections = trans_table.sort_values([sort_on, 'trans_gid'])
        connections = connections.groupby(MetaKeyName.SC_GID).first()
        rename = {'trans_gid': 'trans_gid',
                  'category': 'trans_type'}
        connections = connections.rename(columns=rename)
        connections = connections[columns].reset_index()

        supply_curve = self._sc_points.merge(connections,
                                             on=MetaKeyName.SC_GID)
>>>>>>> d5a6c70e
        if wind_dirs is not None:
            supply_curve = CompetitiveWindFarms.run(
                wind_dirs,
                supply_curve,
                n_dirs=n_dirs,
                offshore=offshore_compete,
                sort_on=sort_on,
                downwind=downwind,
            )

        supply_curve = supply_curve.reset_index(drop=True)

        return supply_curve

    def run(
        self,
        out_fpath,
        fixed_charge_rate,
        simple=True,
        avail_cap_frac=1,
        line_limited=False,
        transmission_costs=None,
        consider_friction=True,
        sort_on=None,
        columns=(
            "trans_gid",
            "trans_type",
            "trans_cap_cost_per_mw",
            "dist_km",
            "lcot",
            "total_lcoe",
        ),
        max_workers=None,
        competition=None,
    ):
        """Run Supply Curve Transmission calculations.

        Run full supply curve taking into account available capacity of
        tranmission features when making connections.

        Parameters
        ----------
        out_fpath : str
            Full path to output CSV file. Does not need to include file
            ending - it will be added automatically if missing.
        fixed_charge_rate : float
            Fixed charge rate, (in decimal form: 5% = 0.05). This value
            is used to compute LCOT.
        simple : bool, optional
            Option to run the simple sort (does not keep track of
            capacity available on the existing transmission grid). If
            ``False``, a full transmission sort (where connections are
            limited based on available transmission capacity) is run.
            Note that the full transmission sort requires the
            `avail_cap_frac` and `line_limited` inputs.
            By default, ``True``.
        avail_cap_frac : int, optional
            This input has no effect if ``simple=True``. Fraction of
            transmissions features capacity ``ac_cap`` to make available
            for connection to supply curve points. By default, ``1``.
        line_limited : bool, optional
            This input has no effect if ``simple=True``. Flag to have
            substation connection limited by maximum capacity
            of the attached lines. This is a legacy method.
            By default, ``False``.
        transmission_costs : str | dict, optional
            Dictionary of transmission feature costs or path to JSON
            file containing a dictionary of transmission feature costs.
            These costs are used to compute transmission capital cost
            if the input transmission tables do not have a
            ``"trans_cap_cost"`` column (this input is ignored
            otherwise). The dictionary must include:

                - line_tie_in_cost
                - line_cost
                - station_tie_in_cost
                - center_tie_in_cost
                - sink_tie_in_cost

            By default, ``None``.
        consider_friction : bool, optional
            Flag to add a new ``"total_lcoe_friction"`` column to the
            supply curve output that contains the sum of the computed
            ``"total_lcoe"`` value and the input
            ``"mean_lcoe_friction"`` values. If ``"mean_lcoe_friction"``
            is not in the `sc_points` input, this option is ignored.
            By default, ``True``.
        sort_on : str, optional
            Column label to sort the supply curve table on. This affects
            the build priority when doing a "full" sort - connections
            with the lowest value in this column will be built first.
            For a "simple" sort, only connections with the lowest value
            in this column will be considered. If ``None``, the sort is
            performed on the total LCOE *without* any reinforcement
            costs added (this is typically what you want - it avoids
            unrealistically long spur-line connections).
            By default ``None``.
        columns : list | tuple, optional
            Columns to preserve in output supply curve dataframe.
            By default, ``('trans_gid', 'trans_type',
            'trans_cap_cost_per_mw', 'dist_km', 'lcot', 'total_lcoe')``.
        max_workers : int, optional
            Number of workers to use to compute LCOT. If > 1,
            computation is run in parallel. If ``None``, computation
            uses all available CPU's. By default, ``None``.
        competition : dict, optional
            Optional dictionary of arguments for competitive wind farm
            exclusions, which removes supply curve points upwind (and
            optionally downwind) of the lowest LCOE supply curves.
            If ``None``, no competition is applied. Otherwise, this
            dictionary can have up to four keys:

                - ``wind_dirs`` (required) : A path to a CSV file or
                  :py:class:`reVX ProminentWindDirections
                  <reVX.wind_dirs.prominent_wind_dirs.ProminentWindDirections>`
                  output with the neighboring supply curve point gids
                  and power-rose values at each cardinal direction.
                - ``n_dirs`` (optional) : An integer representing the
                  number of prominent directions to use during wind farm
                  competition. By default, ``2``.
                - ``downwind`` (optional) : A flag indicating that
                  downwind neighbors should be removed in addition to
                  upwind neighbors during wind farm competition.
                  By default, ``False``.
                - ``offshore_compete`` (optional) : A flag indicating
                  that offshore farms should be included during wind
                  farm competition. By default, ``False``.

            By default ``None``.

        Returns
        -------
        str
            Path to output supply curve.
        """
        kwargs = {
            "fcr": fixed_charge_rate,
            "transmission_costs": transmission_costs,
            "consider_friction": consider_friction,
            "sort_on": sort_on,
            "columns": columns,
            "max_workers": max_workers,
        }
        kwargs.update(competition or {})

        if simple:
            supply_curve = self.simple_sort(**kwargs)
        else:
            kwargs["avail_cap_frac"] = avail_cap_frac
            kwargs["line_limited"] = line_limited
            supply_curve = self.full_sort(**kwargs)

        out_fpath = _format_sc_out_fpath(out_fpath)
        supply_curve.to_csv(out_fpath, index=False)

        return out_fpath


def _format_sc_out_fpath(out_fpath):
    """Add CSV file ending and replace underscore, if necessary."""
    if not out_fpath.endswith(".csv"):
        out_fpath = "{}.csv".format(out_fpath)

    project_dir, out_fn = os.path.split(out_fpath)
    out_fn = out_fn.replace("supply_curve", "supply-curve")
    return os.path.join(project_dir, out_fn)<|MERGE_RESOLUTION|>--- conflicted
+++ resolved
@@ -4,10 +4,6 @@
 - Calculation of LCOT
 - Supply Curve creation
 """
-<<<<<<< HEAD
-
-=======
->>>>>>> d5a6c70e
 import json
 import logging
 import os
@@ -31,18 +27,8 @@
 class SupplyCurve:
     """SupplyCurve"""
 
-<<<<<<< HEAD
-    def __init__(
-        self,
-        sc_points,
-        trans_table,
-        sc_features=None,
-        sc_capacity_col=MetaKeyName.CAPACITY,
-    ):
-=======
     def __init__(self, sc_points, trans_table, sc_features=None,
                  sc_capacity_col=MetaKeyName.CAPACITY):
->>>>>>> d5a6c70e
         """ReV LCOT calculation and SupplyCurve sorting class.
 
         ``reV`` supply curve computes the transmission costs associated
@@ -302,11 +288,7 @@
             trans_table = trans_table.rename(columns={"dist_mi": "dist_km"})
             trans_table["dist_km"] *= 1.60934
 
-<<<<<<< HEAD
-        drop_cols = [MetaKeyName.SC_GID, "cap_left", MetaKeyName.SC_POINT_GID]
-=======
         drop_cols = [MetaKeyName.SC_GID, 'cap_left', MetaKeyName.SC_POINT_GID]
->>>>>>> d5a6c70e
         drop_cols = [c for c in drop_cols if c in trans_table]
         if drop_cols:
             trans_table = trans_table.drop(columns=drop_cols)
@@ -314,14 +296,8 @@
         return trans_table
 
     @staticmethod
-<<<<<<< HEAD
-    def _map_trans_capacity(
-        trans_sc_table, sc_capacity_col=MetaKeyName.CAPACITY
-    ):
-=======
     def _map_trans_capacity(trans_sc_table,
                             sc_capacity_col=MetaKeyName.CAPACITY):
->>>>>>> d5a6c70e
         """
         Map SC gids to transmission features based on capacity. For any SC
         gids with capacity > the maximum transmission feature capacity, map
@@ -529,27 +505,12 @@
         )
 
     @classmethod
-<<<<<<< HEAD
-    def _merge_sc_trans_tables(
-        cls,
-        sc_points,
-        trans_table,
-        sc_cols=(
-            MetaKeyName.SC_GID,
-            MetaKeyName.CAPACITY,
-            MetaKeyName.MEAN_CF,
-            MetaKeyName.MEAN_LCOE,
-        ),
-        sc_capacity_col=MetaKeyName.CAPACITY,
-    ):
-=======
     def _merge_sc_trans_tables(cls, sc_points, trans_table,
                                sc_cols=(MetaKeyName.SC_GID,
                                         MetaKeyName.CAPACITY,
                                         MetaKeyName.MEAN_CF,
                                         MetaKeyName.MEAN_LCOE),
                                sc_capacity_col=MetaKeyName.CAPACITY):
->>>>>>> d5a6c70e
         """
         Merge the supply curve table with the transmission features table.
 
@@ -564,12 +525,7 @@
         sc_cols : tuple | list, optional
             List of column from sc_points to transfer into the trans table,
             If the `sc_capacity_col` is not included, it will get added.
-<<<<<<< HEAD
-            by default (MetaKeyName.SC_GID, MetaKeyName.CAPACITY,
-            MetaKeyName.MEAN_CF, MetaKeyName.MEAN_LCOE)
-=======
             by default (MetaKeyName.SC_GID, 'capacity', 'mean_cf', 'mean_lcoe')
->>>>>>> d5a6c70e
         sc_capacity_col : str, optional
             Name of capacity column in `trans_sc_table`. The values in
             this column determine the size of transmission lines built.
@@ -635,25 +591,10 @@
         return trans_sc_table
 
     @classmethod
-<<<<<<< HEAD
-    def _map_tables(
-        cls,
-        sc_points,
-        trans_table,
-        sc_cols=(
-            MetaKeyName.SC_GID,
-            MetaKeyName.CAPACITY,
-            MetaKeyName.MEAN_CF,
-            MetaKeyName.MEAN_LCOE,
-        ),
-        sc_capacity_col=MetaKeyName.CAPACITY,
-    ):
-=======
     def _map_tables(cls, sc_points, trans_table,
                     sc_cols=(MetaKeyName.SC_GID, MetaKeyName.CAPACITY,
                              MetaKeyName.MEAN_CF, MetaKeyName.MEAN_LCOE),
                     sc_capacity_col=MetaKeyName.CAPACITY):
->>>>>>> d5a6c70e
         """
         Map supply curve points to transmission features
 
@@ -696,15 +637,9 @@
                 trans_sc_table, sc_capacity_col=scc
             )
 
-<<<<<<< HEAD
-        trans_sc_table = trans_sc_table.sort_values(
-            [MetaKeyName.SC_GID, "trans_gid"]
-        ).reset_index(drop=True)
-=======
         trans_sc_table = \
             trans_sc_table.sort_values(
                 [MetaKeyName.SC_GID, 'trans_gid']).reset_index(drop=True)
->>>>>>> d5a6c70e
 
         cls._check_sc_trans_table(sc_points, trans_sc_table)
 
@@ -773,17 +708,8 @@
         return sc_gids, mask
 
     @staticmethod
-<<<<<<< HEAD
-    def _get_capacity(
-        sc_gid,
-        sc_table,
-        connectable=True,
-        sc_capacity_col=MetaKeyName.CAPACITY,
-    ):
-=======
     def _get_capacity(sc_gid, sc_table, connectable=True,
                       sc_capacity_col=MetaKeyName.CAPACITY):
->>>>>>> d5a6c70e
         """
         Get capacity of supply curve point
 
@@ -829,23 +755,10 @@
         return capacity
 
     @classmethod
-<<<<<<< HEAD
-    def _compute_trans_cap_cost(
-        cls,
-        trans_table,
-        trans_costs=None,
-        avail_cap_frac=1,
-        max_workers=None,
-        connectable=True,
-        line_limited=False,
-        sc_capacity_col=MetaKeyName.CAPACITY,
-    ):
-=======
     def _compute_trans_cap_cost(cls, trans_table, trans_costs=None,
                                 avail_cap_frac=1, max_workers=None,
                                 connectable=True, line_limited=False,
                                 sc_capacity_col=MetaKeyName.CAPACITY):
->>>>>>> d5a6c70e
         """
         Compute levelized cost of transmission for all combinations of
         supply curve points and tranmission features in trans_table
@@ -908,11 +821,7 @@
         if max_workers is None:
             max_workers = os.cpu_count()
 
-<<<<<<< HEAD
-        logger.info("Computing LCOT costs for all possible connections...")
-=======
         logger.info('Computing LCOT costs for all possible connections...')
->>>>>>> d5a6c70e
         groups = trans_table.groupby(MetaKeyName.SC_GID)
         if max_workers > 1:
             loggers = [__name__, "reV.handlers.transmission", "reV"]
@@ -1021,26 +930,6 @@
         cost *= self._trans_table[self._sc_capacity_col]
         cost /= self._trans_table[MetaKeyName.CAPACITY]  # align with "mean_cf"
 
-<<<<<<< HEAD
-        if "reinforcement_cost_per_mw" in self._trans_table:
-            logger.info(
-                "'reinforcement_cost_per_mw' column found in "
-                "transmission table. Adding reinforcement costs "
-                "to total LCOE."
-            )
-            cf_mean_arr = self._trans_table[MetaKeyName.MEAN_CF].values
-            lcot = (cost * fcr) / (cf_mean_arr * 8760)
-            lcoe = lcot + self._trans_table[MetaKeyName.MEAN_LCOE]
-            self._trans_table["lcot_no_reinforcement"] = lcot
-            self._trans_table["lcoe_no_reinforcement"] = lcoe
-            r_cost = self._trans_table[
-                "reinforcement_cost_per_mw"
-            ].values.copy()
-            r_cost *= self._trans_table[self._sc_capacity_col]
-            r_cost /= self._trans_table[
-                MetaKeyName.CAPACITY
-            ]  # align with "mean_cf"
-=======
         if 'reinforcement_cost_per_mw' in self._trans_table:
             logger.info("'reinforcement_cost_per_mw' column found in "
                         "transmission table. Adding reinforcement costs "
@@ -1055,24 +944,15 @@
             r_cost *= self._trans_table[self._sc_capacity_col]
             # align with "mean_cf"
             r_cost /= self._trans_table[MetaKeyName.CAPACITY]
->>>>>>> d5a6c70e
             cost += r_cost  # $/MW
 
         cf_mean_arr = self._trans_table[MetaKeyName.MEAN_CF].values
         lcot = (cost * fcr) / (cf_mean_arr * 8760)
 
-<<<<<<< HEAD
-        self._trans_table["lcot"] = lcot
-        self._trans_table["total_lcoe"] = (
-            self._trans_table["lcot"]
-            + self._trans_table[MetaKeyName.MEAN_LCOE]
-        )
-=======
         self._trans_table['lcot'] = lcot
         self._trans_table['total_lcoe'] = (
             self._trans_table['lcot']
             + self._trans_table[MetaKeyName.MEAN_LCOE])
->>>>>>> d5a6c70e
 
         if consider_friction:
             self._calculate_total_lcoe_friction()
@@ -1083,29 +963,15 @@
 
         if MetaKeyName.MEAN_LCOE_FRICTION in self._trans_table:
             lcoe_friction = (
-<<<<<<< HEAD
-                self._trans_table["lcot"]
-                + self._trans_table[MetaKeyName.MEAN_LCOE_FRICTION]
-            )
-            self._trans_table[MetaKeyName.TOTAL_LCOE_FRICTION] = lcoe_friction
-            logger.info(
-                "Found mean LCOE with friction. Adding key "
-                '"total_lcoe_friction" to trans table.'
-            )
-
-    def _exclude_noncompetitive_wind_farms(
-        self, comp_wind_dirs, sc_gid, downwind=False
-    ):
-=======
                 self._trans_table['lcot']
                 + self._trans_table[MetaKeyName.MEAN_LCOE_FRICTION])
             self._trans_table[MetaKeyName.TOTAL_LCOE_FRICTION] = lcoe_friction
             logger.info('Found mean LCOE with friction. Adding key '
                         '"total_lcoe_friction" to trans table.')
 
-    def _exclude_noncompetitive_wind_farms(self, comp_wind_dirs, sc_gid,
-                                           downwind=False):
->>>>>>> d5a6c70e
+    def _exclude_noncompetitive_wind_farms(
+        self, comp_wind_dirs, sc_gid, downwind=False
+    ):
         """
         Exclude non-competitive wind farms for given sc_gid
 
@@ -1292,11 +1158,7 @@
                         conn_lists[col_name][sc_gid] = data_arr[i]
 
                     if total_lcoe_fric is not None:
-<<<<<<< HEAD
                         conn_lists[MetaKeyName.TOTAL_LCOE_FRICTION][sc_gid] = (
-=======
-                        conn_lists[MetaKeyName.TOTAL_LCOE_FRICTION][sc_gid] = \
->>>>>>> d5a6c70e
                             total_lcoe_fric[i]
                         )
 
@@ -1324,16 +1186,8 @@
 
         sc_gids = self._sc_points[MetaKeyName.SC_GID].values
         connected = connections[MetaKeyName.SC_GID].values
-<<<<<<< HEAD
-        logger.debug(
-            "Connected gids {} out of total supply curve gids {}".format(
-                len(connected), len(sc_gids)
-            )
-        )
-=======
         logger.debug('Connected gids {} out of total supply curve gids {}'
                      .format(len(connected), len(sc_gids)))
->>>>>>> d5a6c70e
         unconnected = ~np.isin(sc_gids, connected)
         unconnected = sc_gids[unconnected].tolist()
 
@@ -1348,12 +1202,7 @@
             warn(msg)
 
         supply_curve = self._sc_points.merge(
-<<<<<<< HEAD
-            connections, on=MetaKeyName.SC_GID
-        )
-=======
             connections, on=MetaKeyName.SC_GID)
->>>>>>> d5a6c70e
 
         return supply_curve.reset_index(drop=True)
 
@@ -1371,27 +1220,11 @@
         """Add extra output columns, if needed."""
         # These are essentially should-be-defaults that are not
         # backwards-compatible, so have to explicitly check for them
-<<<<<<< HEAD
-        extra_cols = [
-            "ba_str",
-            "poi_lat",
-            "poi_lon",
-            "reinforcement_poi_lat",
-            "reinforcement_poi_lon",
-            "eos_mult",
-            "reg_mult",
-            "reinforcement_cost_per_mw",
-            "reinforcement_dist_km",
-            "n_parallel_trans",
-            MetaKeyName.TOTAL_LCOE_FRICTION,
-        ]
-=======
         extra_cols = ['ba_str', 'poi_lat', 'poi_lon', 'reinforcement_poi_lat',
                       'reinforcement_poi_lon', MetaKeyName.EOS_MULT,
                       MetaKeyName.REG_MULT,
                       'reinforcement_cost_per_mw', 'reinforcement_dist_km',
                       'n_parallel_trans', MetaKeyName.TOTAL_LCOE_FRICTION]
->>>>>>> d5a6c70e
         if not consider_friction:
             extra_cols -= {MetaKeyName.TOTAL_LCOE_FRICTION}
 
@@ -1512,14 +1345,8 @@
 
         total_lcoe_fric = None
         if consider_friction and MetaKeyName.MEAN_LCOE_FRICTION in trans_table:
-<<<<<<< HEAD
-            total_lcoe_fric = trans_table[
-                MetaKeyName.TOTAL_LCOE_FRICTION
-            ].values
-=======
             total_lcoe_fric = \
                 trans_table[MetaKeyName.TOTAL_LCOE_FRICTION].values
->>>>>>> d5a6c70e
 
         comp_wind_dirs = None
         if wind_dirs is not None:
@@ -1645,17 +1472,6 @@
         columns = self._adjust_output_columns(columns, consider_friction)
         sort_on = self._determine_sort_on(sort_on)
 
-<<<<<<< HEAD
-        connections = trans_table.sort_values([sort_on, "trans_gid"])
-        connections = connections.groupby(MetaKeyName.SC_GID).first()
-        rename = {"trans_gid": "trans_gid", "category": "trans_type"}
-        connections = connections.rename(columns=rename)
-        connections = connections[columns].reset_index()
-
-        supply_curve = self._sc_points.merge(
-            connections, on=MetaKeyName.SC_GID
-        )
-=======
         connections = trans_table.sort_values([sort_on, 'trans_gid'])
         connections = connections.groupby(MetaKeyName.SC_GID).first()
         rename = {'trans_gid': 'trans_gid',
@@ -1665,7 +1481,6 @@
 
         supply_curve = self._sc_points.merge(connections,
                                              on=MetaKeyName.SC_GID)
->>>>>>> d5a6c70e
         if wind_dirs is not None:
             supply_curve = CompetitiveWindFarms.run(
                 wind_dirs,
