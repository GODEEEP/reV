# -*- coding: utf-8 -*-
# pylint: disable=anomalous-backslash-in-string
"""reV supply curve aggregation framework.

Created on Fri Jun 21 13:24:31 2019

@author: gbuster
"""
<<<<<<< HEAD

=======
>>>>>>> d5a6c70e
import logging
import os
from concurrent.futures import as_completed
from warnings import warn

import numpy as np
import pandas as pd
import psutil
from rex.multi_file_resource import MultiFileResource
from rex.resource import Resource
from rex.utilities.execution import SpawnProcessPool

from reV.generation.base import BaseGen
from reV.handlers.exclusions import ExclusionLayers
from reV.supply_curve.aggregation import (
    AbstractAggFileHandler,
    Aggregation,
    BaseAggregation,
)
from reV.supply_curve.exclusions import FrictionMask
from reV.supply_curve.extent import SupplyCurveExtent
from reV.supply_curve.points import GenerationSupplyCurvePoint
from reV.utilities import MetaKeyName, log_versions
from reV.utilities.exceptions import (
    EmptySupplyCurvePointError,
    FileInputError,
    InputWarning,
    OutputWarning,
)

logger = logging.getLogger(__name__)


class SupplyCurveAggFileHandler(AbstractAggFileHandler):
    """
    Framework to handle aggregation summary context managers:
    - exclusions .h5 file
    - generation .h5 file
    - econ .h5 file (optional)
    - friction surface .h5 file (optional)
    - variable power density .csv (optional)
    """

    def __init__(
        self,
        excl_fpath,
        gen_fpath,
        econ_fpath=None,
        data_layers=None,
        power_density=None,
        excl_dict=None,
        friction_fpath=None,
        friction_dset=None,
        area_filter_kernel="queen",
        min_area=None,
    ):
        """
        Parameters
        ----------
        excl_fpath : str | list | tuple
            Filepath to exclusions h5 with techmap dataset
            (can be one or more filepaths).
        gen_fpath : str
            Filepath to .h5 reV generation output results.
        econ_fpath : str | None
            Filepath to .h5 reV econ output results. This is optional and only
            used if the lcoe_dset is not present in the gen_fpath file.
        data_layers : None | dict
            Aggregation data layers. Must be a dictionary keyed by data label
            name. Each value must be another dictionary with "dset", "method",
            and "fpath".
        power_density : float | str | None
            Power density in MW/km2 or filepath to variable power
            density file. None will attempt to infer a constant
            power density from the generation meta data technology.
            Variable power density csvs must have "gid" and "power_density"
            columns where gid is the resource gid (typically wtk or nsrdb gid)
            and the power_density column is in MW/km2.
        excl_dict : dict | None
            Dictionary of exclusion keyword arugments of the format
            {layer_dset_name: {kwarg: value}} where layer_dset_name is a
            dataset in the exclusion h5 file and kwarg is a keyword argument to
            the reV.supply_curve.exclusions.LayerMask class.
        friction_fpath : str | None
            Filepath to friction surface data (cost based exclusions).
            Must be paired with friction_dset. The friction data must be the
            same shape as the exclusions. Friction input creates a new output
            "mean_lcoe_friction" which is the nominal LCOE multiplied by the
            friction data.
        friction_dset : str | None
            Dataset name in friction_fpath for the friction surface data.
            Must be paired with friction_fpath. Must be same shape as
            exclusions.
        area_filter_kernel : str
            Contiguous area filter method to use on final exclusions mask
        min_area : float | None
            Minimum required contiguous area filter in sq-km
        """
        super().__init__(
            excl_fpath,
            excl_dict=excl_dict,
            area_filter_kernel=area_filter_kernel,
            min_area=min_area,
        )

        self._gen = self._open_gen_econ_resource(gen_fpath, econ_fpath)
        # pre-initialize the resource meta data
        _ = self._gen.meta

        self._data_layers = data_layers
        self._power_density = power_density
        self._parse_power_density()

        self._friction_layer = None
        if friction_fpath is not None and friction_dset is not None:
            self._friction_layer = FrictionMask(friction_fpath, friction_dset)

            if not np.all(self._friction_layer.shape == self._excl.shape):
                e = ("Friction layer shape {} must match exclusions shape {}!"
                     .format(self._friction_layer.shape, self._excl.shape))
                logger.error(e)
                raise FileInputError(e)

    @staticmethod
    def _open_gen_econ_resource(gen_fpath, econ_fpath):
        """Open a rex resource file handler for the reV generation and
        (optionally) the reV econ output(s).

        Parameters
        ----------
        gen_fpath : str
            Filepath to .h5 reV generation output results.
        econ_fpath : str | None
            Filepath to .h5 reV econ output results. This is optional and only
            used if the lcoe_dset is not present in the gen_fpath file.

        Returns
        -------
        handler : Resource | MultiFileResource
            Open resource handler initialized with gen_fpath and (optionally)
            econ_fpath.
        """

        handler = None
        is_gen_h5 = isinstance(gen_fpath, str) and gen_fpath.endswith(".h5")
        is_econ_h5 = isinstance(econ_fpath, str) and econ_fpath.endswith(".h5")

        if is_gen_h5 and not is_econ_h5:
            handler = Resource(gen_fpath)
        elif is_gen_h5 and is_econ_h5:
            handler = MultiFileResource(
                [gen_fpath, econ_fpath], check_files=True
            )

        return handler

    def _parse_power_density(self):
        """Parse the power density input. If file, open file handler."""

        if isinstance(self._power_density, str):
            self._pdf = self._power_density

            if self._pdf.endswith(".csv"):
                self._power_density = pd.read_csv(self._pdf)
<<<<<<< HEAD
                if (
                    MetaKeyName.GID in self._power_density
                    and "power_density" in self._power_density
                ):
                    self._power_density = self._power_density.set_index(
                        MetaKeyName.GID
                    )
                else:
                    msg = (
                        'Variable power density file must include "gid" '
                        'and "power_density" columns, but received: {}'.format(
                            self._power_density.columns.values
                        )
                    )
=======
                if (MetaKeyName.GID in self._power_density
                        and 'power_density' in self._power_density):
                    self._power_density = \
                        self._power_density.set_index(MetaKeyName.GID)
                else:
                    msg = ('Variable power density file must include "{}" '
                           'and "power_density" columns, but received: {}'
                           .format(MetaKeyName.GID,
                                   self._power_density.columns.values))
>>>>>>> d5a6c70e
                    logger.error(msg)
                    raise FileInputError(msg)
            else:
                msg = (
                    "Variable power density file must be csv but received: "
                    "{}".format(self._pdf)
                )
                logger.error(msg)
                raise FileInputError(msg)

    def close(self):
        """Close all file handlers."""
        self._excl.close()
        self._gen.close()
        if self._friction_layer is not None:
            self._friction_layer.close()

    @property
    def gen(self):
        """Get the gen file handler object.

        Returns
        -------
        _gen : Outputs
            reV gen outputs handler object.
        """
        return self._gen

    @property
    def data_layers(self):
        """Get the data layers object.

        Returns
        -------
        _data_layers : dict
            Data layers namespace.
        """
        return self._data_layers

    @property
    def power_density(self):
        """Get the power density object.

        Returns
        -------
        _power_density : float | None | pd.DataFrame
            Constant power density float, None, or opened dataframe with
            (resource) "gid" and "power_density columns".
        """
        return self._power_density

    @property
    def friction_layer(self):
        """Get the friction layer (cost based exclusions).

        Returns
        -------
        friction_layer : None | FrictionMask
            Friction layer with scalar friction values if valid friction inputs
            were entered. Otherwise, None to not apply friction layer.
        """
        return self._friction_layer


class SupplyCurveAggregation(BaseAggregation):
    """SupplyCurveAggregation"""

<<<<<<< HEAD
    def __init__(
        self,
        excl_fpath,
        tm_dset,
        econ_fpath=None,
        excl_dict=None,
        area_filter_kernel="queen",
        min_area=None,
        resolution=64,
        excl_area=None,
        res_fpath=None,
        gids=None,
        pre_extract_inclusions=False,
        res_class_dset=None,
        res_class_bins=None,
        cf_dset="cf_mean-means",
        lcoe_dset="lcoe_fcr-means",
        h5_dsets=None,
        data_layers=None,
        power_density=None,
        friction_fpath=None,
        friction_dset=None,
        cap_cost_scale=None,
        recalc_lcoe=True,
    ):
=======
    def __init__(self, excl_fpath, tm_dset, econ_fpath=None,
                 excl_dict=None, area_filter_kernel='queen', min_area=None,
                 resolution=64, excl_area=None, res_fpath=None, gids=None,
                 pre_extract_inclusions=False, res_class_dset=None,
                 res_class_bins=None, cf_dset='cf_mean-means',
                 lcoe_dset='lcoe_fcr-means', h5_dsets=None, data_layers=None,
                 power_density=None, friction_fpath=None, friction_dset=None,
                 cap_cost_scale=None, recalc_lcoe=True):
>>>>>>> d5a6c70e
        r"""ReV supply curve points aggregation framework.

        ``reV`` supply curve aggregation combines a high-resolution
        (e.g. 90m) exclusion dataset with a (typically) lower resolution
        (e.g. 2km) generation dataset by mapping all data onto the high-
        resolution grid and aggregating it by a large factor (e.g. 64 or
        128). The result is coarsely-gridded data that summarizes
        capacity and generation potential as well as associated
        economics under a particular land access scenario. This module
        can also summarize extra data layers during the aggregation
        process, allowing for complementary land characterization
        analysis.

        Parameters
        ----------
        excl_fpath : str | list | tuple
            Filepath to exclusions data HDF5 file. The exclusions HDF5
            file should contain the layers specified in `excl_dict`
            and `data_layers`. These layers may also be spread out
            across multiple HDF5 files, in which case this input should
            be a list or tuple of filepaths pointing to the files
            containing the layers. Note that each data layer must be
            uniquely defined (i.e.only appear once and in a single
            input file).
        tm_dset : str
            Dataset name in the `excl_fpath` file containing the
            techmap (exclusions-to-resource mapping data). This data
            layer links the supply curve GID's to the generation GID's
            that are used to evaluate performance metrics such as
            ``mean_cf``.

            .. Important:: This dataset uniquely couples the (typically
              high-resolution) exclusion layers to the (typically
              lower-resolution) resource data. Therefore, a separate
              techmap must be used for every unique combination of
              resource and exclusion coordinates.

            .. Note:: If executing ``reV`` from the command line, you
              can specify a name that is not in the exclusions HDF5
              file, and ``reV`` will calculate the techmap for you. Note
              however that computing the techmap and writing it to the
              exclusion HDF5 file is a blocking operation, so you may
              only run a single ``reV`` aggregation step at a time this
              way.

        econ_fpath : str, optional
            Filepath to HDF5 file with ``reV`` econ output results
            containing an `lcoe_dset` dataset. If ``None``, `lcoe_dset`
            should be a dataset in the `gen_fpath` HDF5 file that
            aggregation is executed on.

            .. Note:: If executing ``reV`` from the command line, this
              input can be set to ``"PIPELINE"`` to parse the output
              from one of these preceding pipeline steps:
              ``multi-year``, ``collect``, or ``generation``. However,
              note that duplicate executions of any of these commands
              within the pipeline may invalidate this parsing, meaning
              the `econ_fpath` input will have to be specified manually.

            By default, ``None``.
        excl_dict : dict | None
            Dictionary of exclusion keyword arguments of the format
            ``{layer_dset_name: {kwarg: value}}``, where
            ``layer_dset_name`` is a dataset in the exclusion h5 file
            and the ``kwarg: value`` pair is a keyword argument to
            the :class:`reV.supply_curve.exclusions.LayerMask` class.
            For example::

                excl_dict = {
                    "typical_exclusion": {
                        "exclude_values": 255,
                    },
                    "another_exclusion": {
                        "exclude_values": [2, 3],
                        "weight": 0.5
                    },
                    "exclusion_with_nodata": {
                        "exclude_range": [10, 100],
                        "exclude_nodata": True,
                        "nodata_value": -1
                    },
                    "partial_setback": {
                        "use_as_weights": True
                    },
                    "height_limit": {
                        "exclude_range": [0, 200]
                    },
                    "slope": {
                        "include_range": [0, 20]
                    },
                    "developable_land": {
                        "force_include_values": 42
                    },
                    "more_developable_land": {
                        "force_include_range": [5, 10]
                    },
                    "viewsheds": {
                        "exclude_values": 1,
                        "extent": {
                            "layer": "federal_parks",
                            "include_range": [1, 5]
                        }
                    }
                    ...
                }

            Note that all the keys given in this dictionary should be
            datasets of the `excl_fpath` file. If ``None`` or empty
            dictionary, no exclusions are applied. By default, ``None``.
        area_filter_kernel : {"queen", "rook"}, optional
            Contiguous area filter method to use on final exclusions
            mask. The filters are defined as::

                # Queen:     # Rook:
                [[1,1,1],    [[0,1,0],
                 [1,1,1],     [1,1,1],
                 [1,1,1]]     [0,1,0]]

            These filters define how neighboring pixels are "connected".
            Once pixels in the final exclusion layer are connected, the
            area of each resulting cluster is computed and compared
            against the `min_area` input. Any cluster with an area
            less than `min_area` is excluded from the final mask.
            This argument has no effect if `min_area` is ``None``.
            By default, ``"queen"``.
        min_area : float, optional
            Minimum area (in km\ :sup:`2`) required to keep an isolated
            cluster of (included) land within the resulting exclusions
            mask. Any clusters of land with areas less than this value
            will be marked as exclusions. See the documentation for
            `area_filter_kernel` for an explanation of how the area of
            each land cluster is computed. If ``None``, no area
            filtering is performed. By default, ``None``.
        resolution : int, optional
            Supply Curve resolution. This value defines how many pixels
            are in a single side of a supply curve cell. For example,
            a value of ``64`` would generate a supply curve where the
            side of each supply curve cell is ``64x64`` exclusion
            pixels. By default, ``64``.
        excl_area : float, optional
            Area of a single exclusion mask pixel (in km\ :sup:`2`).
            If ``None``, this value will be inferred from the profile
            transform attribute in `excl_fpath`. By default, ``None``.
        res_fpath : str, optional
            Filepath to HDF5 resource file (e.g. WTK or NSRDB). This
            input is required if techmap dset is to be created or if the
            ``gen_fpath`` input to the ``summarize`` or ``run`` methods
            is ``None``. By default, ``None``.
        gids : list, optional
            List of supply curve point gids to get summary for. If you
            would like to obtain all available ``reV`` supply curve
            points to run, you can use the
            :class:`reV.supply_curve.extent.SupplyCurveExtent` class
            like so::

                import pandas as pd
                from reV.supply_curve.extent import SupplyCurveExtent

                excl_fpath = "..."
                resolution = ...
                tm_dset = "..."
                with SupplyCurveExtent(excl_fpath, resolution) as sc:
                    gids = sc.valid_sc_points(tm_dset).tolist()
                ...

            If ``None``, supply curve aggregation is computed for all
            gids in the supply curve extent. By default, ``None``.
        pre_extract_inclusions : bool, optional
            Optional flag to pre-extract/compute the inclusion mask from
            the `excl_dict` input. It is typically faster to compute
            the inclusion mask on the fly with parallel workers.
            By default, ``False``.
        res_class_dset : str, optional
            Name of dataset in the ``reV`` generation HDF5 output file
            containing resource data. If ``None``, no aggregated
            resource classification is performed (i.e. no ``mean_res``
            output), and the `res_class_bins` is ignored.
            By default, ``None``.
        res_class_bins : list, optional
            Optional input to perform separate aggregations for various
            resource data ranges. If ``None``, only a single aggregation
            per supply curve point is performed. Otherwise, this input
            should be a list of floats or ints representing the resource
            bin boundaries. One aggregation per resource value range is
            computed, and only pixels within the given resource range
            are aggregated. By default, ``None``.
        cf_dset : str, optional
            Dataset name from the ``reV`` generation HDF5 output file
            containing a 1D dataset of mean capacity factor values. This
            dataset will be mapped onto the high-resolution grid and
            used to compute the mean capacity factor for non-excluded
            area. By default, ``"cf_mean-means"``.
        lcoe_dset : str, optional
            Dataset name from the ``reV`` generation HDF5 output file
            containing a 1D dataset of mean LCOE values. This
            dataset will be mapped onto the high-resolution grid and
            used to compute the mean LCOE for non-excluded area, but
            only if the LCOE is not re-computed during processing (see
            the `recalc_lcoe` input for more info).
            By default, ``"lcoe_fcr-means"``.
        h5_dsets : list, optional
            Optional list of additional datasets from the ``reV``
            generation/econ HDF5 output file to aggregate. If ``None``,
            no extra datasets are aggregated.

            .. WARNING:: This input is meant for passing through 1D
               datasets. If you specify a 2D or higher-dimensional
               dataset, you may run into memory errors. If you wish to
               aggregate 2D datasets, see the rep-profiles module.

            By default, ``None``.
        data_layers : dict, optional
            Dictionary of aggregation data layers of the format::

                data_layers = {
                    "output_layer_name": {
                        "dset": "layer_name",
                        "method": "mean",
                        "fpath": "/path/to/data.h5"
                    },
                    "another_output_layer_name": {
                        "dset": "input_layer_name",
                        "method": "mode",
                        # optional "fpath" key omitted
                    },
                    ...
                }

            The ``"output_layer_name"`` is the column name under which
            the aggregated data will appear in the output CSV file. The
            ``"output_layer_name"`` does not have to match the ``dset``
            input value. The latter should match the layer name in the
            HDF5 from which the data to aggregate should be pulled. The
            ``method`` should be one of
            ``{"mode", "mean", "min", "max", "sum", "category"}``,
            describing how the high-resolution data should be aggregated
            for each supply curve point. ``fpath`` is an optional key
            that can point to an HDF5 file containing the layer data. If
            left out, the data is assumed to exist in the file(s)
            specified by the `excl_fpath` input. If ``None``, no data
            layer aggregation is performed. By default, ``None``
        power_density : float | str, optional
            Power density value (in MW/km\ :sup:`2`) or filepath to
            variable power density CSV file containing the following
            columns:

                - ``gid`` : resource gid (typically wtk or nsrdb gid)
                - ``power_density`` : power density value (in
                  MW/km\ :sup:`2`)

            If ``None``, a constant power density is inferred from the
            generation meta data technology. By default, ``None``.
        friction_fpath : str, optional
            Filepath to friction surface data (cost based exclusions).
            Must be paired with the `friction_dset` input below. The
            friction data must be the same shape as the exclusions.
            Friction input creates a new output column
            ``"mean_lcoe_friction"`` which is the nominal LCOE
            multiplied by the friction data. If ``None``, no friction
            data is aggregated. By default, ``None``.
        friction_dset : str, optional
            Dataset name in friction_fpath for the friction surface
            data. Must be paired with the `friction_fpath` above. If
            ``None``, no friction data is aggregated.
            By default, ``None``.
        cap_cost_scale : str, optional
            Optional LCOE scaling equation to implement "economies of
            scale". Equations must be in python string format and must
            return a scalar value to multiply the capital cost by.
            Independent variables in the equation should match the names
            of the columns in the ``reV`` supply curve aggregation
            output table (see the documentation of
            :class:`~reV.supply_curve.sc_aggregation.SupplyCurveAggregation`
            for details on available outputs). If ``None``, no economies
            of scale are applied. By default, ``None``.
        recalc_lcoe : bool, optional
            Flag to re-calculate the LCOE from the multi-year mean
            capacity factor and annual energy production data. This
            requires several datasets to be aggregated in the h5_dsets
            input:

                - ``system_capacity``
                - ``fixed_charge_rate``
                - ``capital_cost``
                - ``fixed_operating_cost``
                - ``variable_operating_cost``

            If any of these datasets are missing from the ``reV``
            generation HDF5 output, or if `recalc_lcoe` is set to
            ``False``, the mean LCOE will be computed from the data
            stored under the `lcoe_dset` instead. By default, ``True``.

        Examples
        --------
        Standard outputs:

        sc_gid : int
            Unique supply curve gid. This is the enumerated supply curve
            points, which can have overlapping geographic locations due
            to different resource bins at the same geographic SC point.
        res_gids : list
            Stringified list of resource gids (e.g. original WTK or
            NSRDB resource GIDs) corresponding to each SC point.
        gen_gids : list
            Stringified list of generation gids (e.g. GID in the reV
            generation output, which corresponds to the reV project
            points and not necessarily the resource GIDs).
        gid_counts : list
            Stringified list of the sum of inclusion scalar values
            corresponding to each `gen_gid` and `res_gid`, where 1 is
            included, 0 is excluded, and 0.7 is included with 70 percent
            of available land. Each entry in this list is associated
            with the corresponding entry in the `gen_gids` and
            `res_gids` lists.
        n_gids : int
            Total number of included pixels. This is a boolean sum and
            considers partial inclusions to be included (e.g. 1).
        mean_cf : float
            Mean capacity factor of each supply curve point (the
            arithmetic mean is weighted by the inclusion layer)
            (unitless).
        mean_lcoe : float
            Mean LCOE of each supply curve point (the arithmetic mean is
            weighted by the inclusion layer). Units match the reV econ
            output ($/MWh). By default, the LCOE is re-calculated using
            the multi-year mean capacity factor and annual energy
            production. This requires several datasets to be aggregated
            in the h5_dsets input: ``fixed_charge_rate``,
            ``capital_cost``,
            ``fixed_operating_cost``, ``annual_energy_production``, and
            ``variable_operating_cost``. This recalc behavior can be
            disabled by setting ``recalc_lcoe=False``.
        mean_res : float
            Mean resource, the resource dataset to average is provided
            by the user in `res_class_dset`. The arithmetic mean is
            weighted by the inclusion layer.
        capacity : float
            Total capacity of each supply curve point (MW). Units are
            contingent on the `power_density` input units of MW/km2.
        area_sq_km : float
            Total included area for each supply curve point in km2. This
            is based on the nominal area of each exclusion pixel which
            by default is calculated from the exclusion profile
            attributes. The NREL reV default is 0.0081 km2 pixels
            (90m x 90m). The area sum considers partial inclusions.
        latitude : float
            Supply curve point centroid latitude coordinate, in degrees
            (does not consider exclusions).
        longitude : float
            Supply curve point centroid longitude coordinate, in degrees
            (does not consider exclusions).
        country : str
            Country of the supply curve point based on the most common
            country of the associated resource meta data. Does not
            consider exclusions.
        state : str
            State of the supply curve point based on the most common
            state of the associated resource meta data. Does not
            consider exclusions.
        county : str
            County of the supply curve point based on the most common
            county of the associated resource meta data. Does not
            consider exclusions.
        elevation : float
            Mean elevation of the supply curve point based on the mean
            elevation of the associated resource meta data. Does not
            consider exclusions.
        timezone : int
            UTC offset of local timezone based on the most common
            timezone of the associated resource meta data. Does not
            consider exclusions.
        sc_point_gid : int
            Spatially deterministic supply curve point gid. Duplicate
            `sc_point_gid` values can exist due to resource binning.
        sc_row_ind : int
            Row index of the supply curve point in the aggregated
            exclusion grid.
        sc_col_ind : int
            Column index of the supply curve point in the aggregated
            exclusion grid
        res_class : int
            Resource class for the supply curve gid. Each geographic
            supply curve point (`sc_point_gid`) can have multiple
            resource classes associated with it, resulting in multiple
            supply curve gids (`sc_gid`) associated with the same
            spatially deterministic supply curve point.


        Optional outputs:

        mean_friction : float
            Mean of the friction data provided in 'friction_fpath' and
            'friction_dset'. The arithmetic mean is weighted by boolean
            inclusions and considers partial inclusions to be included.
        mean_lcoe_friction : float
            Mean of the nominal LCOE multiplied by mean_friction value.
        mean_{dset} : float
            Mean input h5 dataset(s) provided by the user in 'h5_dsets'.
            These mean calculations are weighted by the partial
            inclusion layer.
        data_layers : float | int | str | dict
            Requested data layer aggregations, each data layer must be
            the same shape as the exclusion layers.

                - mode: int | str
                    Most common value of a given data layer after
                    applying the boolean inclusion mask.
                - mean : float
                    Arithmetic mean value of a given data layer weighted
                    by the scalar inclusion mask (considers partial
                    inclusions).
                - min : float | int
                    Minimum value of a given data layer after applying
                    the boolean inclusion mask.
                - max : float | int
                    Maximum value of a given data layer after applying
                    the boolean inclusion mask.
                - sum : float
                    Sum of a given data layer weighted by the scalar
                    inclusion mask (considers partial inclusions).
                - category : dict
                    Dictionary mapping the unique values in the
                    `data_layer` to the sum of inclusion scalar values
                    associated with all pixels with that unique value.
        """
        log_versions(logger)
        logger.info("Initializing SupplyCurveAggregation...")
        logger.debug("Exclusion filepath: {}".format(excl_fpath))
        logger.debug("Exclusion dict: {}".format(excl_dict))

        super().__init__(
            excl_fpath,
            tm_dset,
            excl_dict=excl_dict,
            area_filter_kernel=area_filter_kernel,
            min_area=min_area,
            resolution=resolution,
            excl_area=excl_area,
            res_fpath=res_fpath,
            gids=gids,
            pre_extract_inclusions=pre_extract_inclusions,
        )

        self._econ_fpath = econ_fpath
        self._res_class_dset = res_class_dset
        self._res_class_bins = self._convert_bins(res_class_bins)
        self._cf_dset = cf_dset
        self._lcoe_dset = lcoe_dset
        self._h5_dsets = h5_dsets
        self._cap_cost_scale = cap_cost_scale
        self._power_density = power_density
        self._friction_fpath = friction_fpath
        self._friction_dset = friction_dset
        self._data_layers = data_layers
        self._recalc_lcoe = recalc_lcoe

        logger.debug("Resource class bins: {}".format(self._res_class_bins))

        if self._cap_cost_scale is not None:
            if self._h5_dsets is None:
                self._h5_dsets = []

            self._h5_dsets += list(BaseGen.LCOE_ARGS)
            self._h5_dsets = list(set(self._h5_dsets))

        if self._power_density is None:
            msg = (
                "Supply curve aggregation power density not specified. "
                "Will try to infer based on lookup table: {}".format(
                    GenerationSupplyCurvePoint.POWER_DENSITY
                )
            )
            logger.warning(msg)
            warn(msg, InputWarning)

        self._check_data_layers()

    def _check_data_layers(
        self, methods=("mean", "max", "min", "mode", "sum", "category")
    ):
        """Run pre-flight checks on requested aggregation data layers.

        Parameters
        ----------
        methods : list | tuple
            Data layer aggregation methods that are available to the user.
        """

        if self._data_layers is not None:
            logger.debug("Checking data layers...")

            with ExclusionLayers(self._excl_fpath) as f:
                shape_base = f.shape

            for k, v in self._data_layers.items():
                if "dset" not in v:
                    raise KeyError(
                        'Data aggregation "dset" data layer "{}" '
                        "must be specified.".format(k)
                    )
                if "method" not in v:
                    raise KeyError(
                        'Data aggregation "method" data layer "{}" '
                        "must be specified.".format(k)
                    )
                if v["method"].lower() not in methods:
                    raise ValueError(
                        "Cannot recognize data layer agg method: "
                        '"{}". Can only do: {}.'.format(v["method"], methods)
                    )
                if "fpath" in v:
                    with ExclusionLayers(v["fpath"]) as f:
                        try:
                            mismatched_shapes = any(f.shape != shape_base)
                        except TypeError:
                            mismatched_shapes = f.shape != shape_base
                        if mismatched_shapes:
                            msg = (
                                'Data shape of data layer "{}" is {}, '
                                "which does not match the baseline "
                                "exclusions shape {}.".format(
                                    k, f.shape, shape_base
                                )
                            )
                            raise FileInputError(msg)

        logger.debug("Finished checking data layers.")

    @staticmethod
    def _get_res_gen_lcoe_data(
        gen, res_class_dset, res_class_bins, cf_dset, lcoe_dset
    ):
        """Extract the basic resource / generation / lcoe data to be used in
        the aggregation process.

        Parameters
        ----------
        gen : Resource | MultiFileResource
            Open rex resource handler initialized from gen_fpath and
            (optionally) econ_fpath.
        res_class_dset : str | None
            Dataset in the generation file dictating resource classes.
            None if no resource classes.
        res_class_bins : list | None
            List of two-entry lists dictating the resource class bins.
            None if no resource classes.
        cf_dset : str
            Dataset name from f_gen containing capacity factor mean values.
        lcoe_dset : str
            Dataset name from f_gen containing LCOE mean values.

        Returns
        -------
        res_data : np.ndarray | None
            Extracted resource data from res_class_dset
        res_class_bins : list
            List of resouce class bin ranges.
        cf_data : np.ndarray | None
            Capacity factor data extracted from cf_dset in gen
        lcoe_data : np.ndarray | None
            LCOE data extracted from lcoe_dset in gen
        """

        dset_list = (res_class_dset, cf_dset, lcoe_dset)
        gen_dsets = [] if gen is None else gen.datasets
        labels = ("res_class_dset", "cf_dset", "lcoe_dset")
        temp = [None, None, None]

        if isinstance(gen, Resource):
            source_fps = [gen.h5_file]
        elif isinstance(gen, MultiFileResource):
            source_fps = gen._h5_files
        else:
            msg = 'Did not recognize gen object input of type "{}": {}'.format(
                type(gen), gen
            )
            logger.error(msg)
            raise TypeError(msg)

        for i, dset in enumerate(dset_list):
            if dset in gen_dsets:
                _warn_about_large_datasets(gen, dset)
                temp[i] = gen[dset]
            elif dset not in gen_dsets and dset is not None:
                w = (
                    'Could not find "{}" input as "{}" in source files: {}. '
                    "Available datasets: {}".format(
                        labels[i], dset, source_fps, gen_dsets
                    )
                )
                logger.warning(w)
                warn(w, OutputWarning)

        res_data, cf_data, lcoe_data = temp

        if res_class_dset is None or res_class_bins is None:
            res_class_bins = [None]

        return res_data, res_class_bins, cf_data, lcoe_data

    @staticmethod
    def _get_extra_dsets(gen, h5_dsets):
        """Extract extra ancillary datasets to be used in the aggregation
        process

        Parameters
        ----------
        gen : Resource | MultiFileResource
            Open rex resource handler initialized from gen_fpath and
            (optionally) econ_fpath.
        h5_dsets : list | None
            Optional list of additional datasets from the source h5 gen/econ
            files to aggregate.

        Returns
        -------
        h5_dsets_data : dict | None
            If additional h5_dsets are requested, this will be a dictionary
            keyed by the h5 dataset names. The corresponding values will be
            the extracted arrays from the h5 files.
        """

        # look for the datasets required by the LCOE re-calculation and make
        # lists of the missing datasets
        gen_dsets = [] if gen is None else gen.datasets
<<<<<<< HEAD
        lcoe_recalc_req = (
            "fixed_charge_rate",
            "capital_cost",
            "fixed_operating_cost",
            "variable_operating_cost",
            "system_capacity",
        )
        missing_lcoe_source = [
            k for k in lcoe_recalc_req if k not in gen_dsets
        ]
=======
        lcoe_recalc_req = ('fixed_charge_rate',
                           'capital_cost',
                           'fixed_operating_cost',
                           'variable_operating_cost',
                           'system_capacity')
        missing_lcoe_source = [k for k in lcoe_recalc_req
                               if k not in gen_dsets]
>>>>>>> d5a6c70e
        missing_lcoe_request = []

        if isinstance(gen, Resource):
            source_fps = [gen.h5_file]
        elif isinstance(gen, MultiFileResource):
            source_fps = gen._h5_files
        else:
            msg = 'Did not recognize gen object input of type "{}": {}'.format(
                type(gen), gen
            )
            logger.error(msg)
            raise TypeError(msg)

        h5_dsets_data = None
        if h5_dsets is not None:
            missing_lcoe_request = [
                k for k in lcoe_recalc_req if k not in h5_dsets
            ]

            if not isinstance(h5_dsets, (list, tuple)):
                e = (
                    "Additional h5_dsets argument must be a list or tuple "
                    "but received: {} {}".format(type(h5_dsets), h5_dsets)
                )
                logger.error(e)
                raise TypeError(e)

            missing_h5_dsets = [k for k in h5_dsets if k not in gen_dsets]
            if any(missing_h5_dsets):
                msg = (
                    'Could not find requested h5_dsets "{}" in '
                    "source files: {}. Available datasets: {}".format(
                        missing_h5_dsets, source_fps, gen_dsets
                    )
                )
                logger.error(msg)
                raise FileInputError(msg)

            h5_dsets_data = {dset: gen[dset] for dset in h5_dsets}

        if any(missing_lcoe_source):
            msg = (
                "Could not find the datasets in the gen source file that "
                "are required to re-calculate the multi-year LCOE. If you "
                "are running a multi-year job, it is strongly suggested "
                "you pass through these datasets to re-calculate the LCOE "
                "from the multi-year mean CF: {}".format(missing_lcoe_source)
            )
            logger.warning(msg)
            warn(msg, InputWarning)

        if any(missing_lcoe_request):
            msg = (
                "It is strongly advised that you include the following "
                "datasets in the h5_dsets request in order to re-calculate "
                "the LCOE from the multi-year mean CF and AEP: {}".format(
                    missing_lcoe_request
                )
            )
            logger.warning(msg)
            warn(msg, InputWarning)

        return h5_dsets_data

    @classmethod
    def run_serial(
        cls,
        excl_fpath,
        gen_fpath,
        tm_dset,
        gen_index,
        econ_fpath=None,
        excl_dict=None,
        inclusion_mask=None,
        area_filter_kernel="queen",
        min_area=None,
        resolution=64,
        gids=None,
        args=None,
        res_class_dset=None,
        res_class_bins=None,
        cf_dset="cf_mean-means",
        lcoe_dset="lcoe_fcr-means",
        h5_dsets=None,
        data_layers=None,
        power_density=None,
        friction_fpath=None,
        friction_dset=None,
        excl_area=None,
        cap_cost_scale=None,
        recalc_lcoe=True,
    ):
        """Standalone method to create agg summary - can be parallelized.

        Parameters
        ----------
        excl_fpath : str | list | tuple
            Filepath to exclusions h5 with techmap dataset
            (can be one or more filepaths).
        gen_fpath : str
            Filepath to .h5 reV generation output results.
        tm_dset : str
            Dataset name in the exclusions file containing the
            exclusions-to-resource mapping data.
        gen_index : np.ndarray
            Array of generation gids with array index equal to resource gid.
            Array value is -1 if the resource index was not used in the
            generation run.
        econ_fpath : str | None
            Filepath to .h5 reV econ output results. This is optional and only
            used if the lcoe_dset is not present in the gen_fpath file.
        excl_dict : dict | None
            Dictionary of exclusion keyword arugments of the format
            {layer_dset_name: {kwarg: value}} where layer_dset_name is a
            dataset in the exclusion h5 file and kwarg is a keyword argument to
            the reV.supply_curve.exclusions.LayerMask class.
        inclusion_mask : np.ndarray | dict | optional
            2D array pre-extracted inclusion mask where 1 is included and 0 is
            excluded. This must be either match the full exclusion shape or
            be a dict lookup of single-sc-point exclusion masks corresponding
            to the gids input and keyed by gids, by default None which will
            calculate exclusions on the fly for each sc point.
        area_filter_kernel : str
            Contiguous area filter method to use on final exclusions mask
        min_area : float | None
            Minimum required contiguous area filter in sq-km
        resolution : int | None
            SC resolution, must be input in combination with gid. Prefered
            option is to use the row/col slices to define the SC point instead.
        gids : list | None
            List of supply curve point gids to get summary for (can use to
            subset if running in parallel), or None for all gids in the SC
            extent, by default None
        args : list | None
            List of positional args for sc_point_method
        res_class_dset : str | None
            Dataset in the generation file dictating resource classes.
            None if no resource classes.
        res_class_bins : list | None
            List of two-entry lists dictating the resource class bins.
            None if no resource classes.
        cf_dset : str
            Dataset name from f_gen containing capacity factor mean values.
        lcoe_dset : str
            Dataset name from f_gen containing LCOE mean values.
        h5_dsets : list | None
            Optional list of additional datasets from the source h5 gen/econ
            files to aggregate.
        data_layers : None | dict
            Aggregation data layers. Must be a dictionary keyed by data label
            name. Each value must be another dictionary with "dset", "method",
            and "fpath".
        power_density : float | str | None
            Power density in MW/km2 or filepath to variable power
            density file. None will attempt to infer a constant
            power density from the generation meta data technology.
            Variable power density csvs must have "gid" and "power_density"
            columns where gid is the resource gid (typically wtk or nsrdb gid)
            and the power_density column is in MW/km2.
        friction_fpath : str | None
            Filepath to friction surface data (cost based exclusions).
            Must be paired with friction_dset. The friction data must be the
            same shape as the exclusions. Friction input creates a new output
            "mean_lcoe_friction" which is the nominal LCOE multiplied by the
            friction data.
        friction_dset : str | None
            Dataset name in friction_fpath for the friction surface data.
            Must be paired with friction_fpath. Must be same shape as
            exclusions.
        excl_area : float | None, optional
            Area of an exclusion pixel in km2. None will try to infer the area
            from the profile transform attribute in excl_fpath, by default None
        cap_cost_scale : str | None
            Optional LCOE scaling equation to implement "economies of scale".
            Equations must be in python string format and return a scalar
            value to multiply the capital cost by. Independent variables in
            the equation should match the names of the columns in the reV
            supply curve aggregation table.
        recalc_lcoe : bool
            Flag to re-calculate the LCOE from the multi-year mean capacity
            factor and annual energy production data. This requires several
            datasets to be aggregated in the h5_dsets input: system_capacity,
            fixed_charge_rate, capital_cost, fixed_operating_cost,
            and variable_operating_cost.

        Returns
        -------
        summary : list
            List of dictionaries, each being an SC point summary.
        """
        summary = []

        with SupplyCurveExtent(excl_fpath, resolution=resolution) as sc:
            points = sc.points
            exclusion_shape = sc.exclusions.shape
            if gids is None:
                gids = sc.valid_sc_points(tm_dset)
            elif np.issubdtype(type(gids), np.number):
                gids = [gids]

            slice_lookup = sc.get_slice_lookup(gids)

        logger.debug(
            "Starting SupplyCurveAggregation serial with "
            "supply curve {} gids".format(len(gids))
        )

        cls._check_inclusion_mask(inclusion_mask, gids, exclusion_shape)

        # pre-extract handlers so they are not repeatedly initialized
        file_kwargs = {
            "econ_fpath": econ_fpath,
            "data_layers": data_layers,
            "power_density": power_density,
            "excl_dict": excl_dict,
            "area_filter_kernel": area_filter_kernel,
            "min_area": min_area,
            "friction_fpath": friction_fpath,
            "friction_dset": friction_dset,
        }
        with SupplyCurveAggFileHandler(
            excl_fpath, gen_fpath, **file_kwargs
        ) as fh:
            temp = cls._get_res_gen_lcoe_data(
                fh.gen, res_class_dset, res_class_bins, cf_dset, lcoe_dset
            )
            res_data, res_class_bins, cf_data, lcoe_data = temp
            h5_dsets_data = cls._get_extra_dsets(fh.gen, h5_dsets)

            n_finished = 0
            for gid in gids:
                gid_inclusions = cls._get_gid_inclusion_mask(
                    inclusion_mask, gid, slice_lookup, resolution=resolution
                )

                for ri, res_bin in enumerate(res_class_bins):
                    try:
                        pointsum = GenerationSupplyCurvePoint.summarize(
                            gid,
                            fh.exclusions,
                            fh.gen,
                            tm_dset,
                            gen_index,
                            res_class_dset=res_data,
                            res_class_bin=res_bin,
                            cf_dset=cf_data,
                            lcoe_dset=lcoe_data,
                            h5_dsets=h5_dsets_data,
                            data_layers=fh.data_layers,
                            resolution=resolution,
                            exclusion_shape=exclusion_shape,
                            power_density=fh.power_density,
                            args=args,
                            excl_dict=excl_dict,
                            inclusion_mask=gid_inclusions,
                            excl_area=excl_area,
                            close=False,
                            friction_layer=fh.friction_layer,
                            cap_cost_scale=cap_cost_scale,
                            recalc_lcoe=recalc_lcoe,
                        )

                    except EmptySupplyCurvePointError:
                        logger.debug("SC point {} is empty".format(gid))
                    else:
                        pointsum[MetaKeyName.SC_POINT_GID] = gid
<<<<<<< HEAD
                        pointsum[MetaKeyName.SC_ROW_IND] = points.loc[
                            gid, "row_ind"
                        ]
                        pointsum[MetaKeyName.SC_COL_IND] = points.loc[
                            gid, "col_ind"
                        ]
                        pointsum["res_class"] = ri
=======
                        pointsum[MetaKeyName.SC_ROW_IND] = \
                            points.loc[gid, 'row_ind']
                        pointsum[MetaKeyName.SC_COL_IND] = \
                            points.loc[gid, 'col_ind']
                        pointsum['res_class'] = ri
>>>>>>> d5a6c70e

                        summary.append(pointsum)
                        logger.debug(
                            "Serial aggregation completed gid {}: "
                            "{} out of {} points complete".format(
                                gid, n_finished, len(gids)
                            )
                        )

                n_finished += 1

        return summary

    def run_parallel(
        self, gen_fpath, args=None, max_workers=None, sites_per_worker=100
    ):
        """Get the supply curve points aggregation summary using futures.

        Parameters
        ----------
        gen_fpath : str
            Filepath to .h5 reV generation output results.
        args : tuple | list | None
            List of summary arguments to include. None defaults to all
            available args defined in the class attr.
        max_workers : int | None, optional
            Number of cores to run summary on. None is all
            available cpus, by default None
        sites_per_worker : int
            Number of sc_points to summarize on each worker, by default 100

        Returns
        -------
        summary : list
            List of dictionaries, each being an SC point summary.
        """

        gen_index = self._parse_gen_index(gen_fpath)
        chunks = int(np.ceil(len(self.gids) / sites_per_worker))
        chunks = np.array_split(self.gids, chunks)

        logger.info(
            "Running supply curve point aggregation for "
            "points {} through {} at a resolution of {} "
            "on {} cores in {} chunks.".format(
                self.gids[0],
                self.gids[-1],
                self._resolution,
                max_workers,
                len(chunks),
            )
        )

        slice_lookup = None
        if self._inclusion_mask is not None:
            with SupplyCurveExtent(
                self._excl_fpath, resolution=self._resolution
            ) as sc:
                assert sc.exclusions.shape == self._inclusion_mask.shape
                slice_lookup = sc.get_slice_lookup(self.gids)

        futures = []
        summary = []
        n_finished = 0
        loggers = [__name__, "reV.supply_curve.point_summary", "reV"]
        with SpawnProcessPool(max_workers=max_workers, loggers=loggers) as exe:
            # iterate through split executions, submitting each to worker
            for gid_set in chunks:
                # submit executions and append to futures list
                chunk_incl_masks = None
                if self._inclusion_mask is not None:
                    chunk_incl_masks = {}
                    for gid in gid_set:
                        rs, cs = slice_lookup[gid]
                        chunk_incl_masks[gid] = self._inclusion_mask[rs, cs]

                futures.append(
                    exe.submit(
                        self.run_serial,
                        self._excl_fpath,
                        gen_fpath,
                        self._tm_dset,
                        gen_index,
                        econ_fpath=self._econ_fpath,
                        excl_dict=self._excl_dict,
                        inclusion_mask=chunk_incl_masks,
                        res_class_dset=self._res_class_dset,
                        res_class_bins=self._res_class_bins,
                        cf_dset=self._cf_dset,
                        lcoe_dset=self._lcoe_dset,
                        h5_dsets=self._h5_dsets,
                        data_layers=self._data_layers,
                        resolution=self._resolution,
                        power_density=self._power_density,
                        friction_fpath=self._friction_fpath,
                        friction_dset=self._friction_dset,
                        area_filter_kernel=self._area_filter_kernel,
                        min_area=self._min_area,
                        gids=gid_set,
                        args=args,
                        excl_area=self._excl_area,
                        cap_cost_scale=self._cap_cost_scale,
                        recalc_lcoe=self._recalc_lcoe,
                    )
                )

            # gather results
            for future in as_completed(futures):
                n_finished += 1
                summary += future.result()
                if n_finished % 10 == 0:
                    mem = psutil.virtual_memory()
                    logger.info(
                        "Parallel aggregation futures collected: "
                        "{} out of {}. Memory usage is {:.3f} GB out "
                        "of {:.3f} GB ({:.2f}% utilized).".format(
                            n_finished,
                            len(chunks),
                            mem.used / 1e9,
                            mem.total / 1e9,
                            100 * mem.used / mem.total,
                        )
                    )

        return summary

    @staticmethod
    def _convert_bins(bins):
        """Convert a list of floats or ints to a list of two-entry bin bounds.

        Parameters
        ----------
        bins : list | None
            List of floats or ints (bin edges) to convert to list of two-entry
            bin boundaries or list of two-entry bind boundaries in final format

        Returns
        -------
        bins : list
            List of two-entry bin boundaries
        """

        if bins is None:
            return None

        type_check = [isinstance(x, (list, tuple)) for x in bins]

        if all(type_check):
            return bins

        if any(type_check):
            raise TypeError(
                "Resource class bins has inconsistent "
                "entry type: {}".format(bins)
            )

        bbins = []
        for i, b in enumerate(sorted(bins)):
            if i < len(bins) - 1:
                bbins.append([b, bins[i + 1]])

        return bbins

    @staticmethod
    def _summary_to_df(summary):
        """Convert the agg summary list to a DataFrame.

        Parameters
        ----------
        summary : list
            List of dictionaries, each being an SC point summary.

        Returns
        -------
        summary : DataFrame
            Summary of the SC points.
        """
        summary = pd.DataFrame(summary)
<<<<<<< HEAD
        sort_by = [
            x for x in (MetaKeyName.SC_POINT_GID, "res_class") if x in summary
        ]
=======
        sort_by = [x for x in (MetaKeyName.SC_POINT_GID, 'res_class')
                   if x in summary]
>>>>>>> d5a6c70e
        summary = summary.sort_values(sort_by)
        summary = summary.reset_index(drop=True)
        summary.index.name = MetaKeyName.SC_GID

        return summary

    def summarize(
        self, gen_fpath, args=None, max_workers=None, sites_per_worker=100
    ):
        """
        Get the supply curve points aggregation summary

        Parameters
        ----------
        gen_fpath : str
            Filepath to .h5 reV generation output results.
        args : tuple | list | None
            List of summary arguments to include. None defaults to all
            available args defined in the class attr.
        max_workers : int | None, optional
            Number of cores to run summary on. None is all
            available cpus, by default None
        sites_per_worker : int
            Number of sc_points to summarize on each worker, by default 100

        Returns
        -------
        summary : list
            List of dictionaries, each being an SC point summary.
        """
        if max_workers is None:
            max_workers = os.cpu_count()

        if max_workers == 1:
            gen_index = self._parse_gen_index(gen_fpath)
            afk = self._area_filter_kernel
            summary = self.run_serial(
                self._excl_fpath,
                gen_fpath,
                self._tm_dset,
                gen_index,
                econ_fpath=self._econ_fpath,
                excl_dict=self._excl_dict,
                inclusion_mask=self._inclusion_mask,
                res_class_dset=self._res_class_dset,
                res_class_bins=self._res_class_bins,
                cf_dset=self._cf_dset,
                lcoe_dset=self._lcoe_dset,
                h5_dsets=self._h5_dsets,
                data_layers=self._data_layers,
                resolution=self._resolution,
                power_density=self._power_density,
                friction_fpath=self._friction_fpath,
                friction_dset=self._friction_dset,
                area_filter_kernel=afk,
                min_area=self._min_area,
                gids=self.gids,
                args=args,
                excl_area=self._excl_area,
                cap_cost_scale=self._cap_cost_scale,
                recalc_lcoe=self._recalc_lcoe,
            )
        else:
            summary = self.run_parallel(
                gen_fpath=gen_fpath,
                args=args,
                max_workers=max_workers,
                sites_per_worker=sites_per_worker,
            )

        if not any(summary):
            e = (
                "Supply curve aggregation found no non-excluded SC points. "
                "Please check your exclusions or subset SC GID selection."
            )
            logger.error(e)
            raise EmptySupplyCurvePointError(e)

        summary = self._summary_to_df(summary)

        return summary

    def run(
        self,
        out_fpath,
        gen_fpath=None,
        args=None,
        max_workers=None,
        sites_per_worker=100,
    ):
        """Run a supply curve aggregation.

        Parameters
        ----------
        gen_fpath : str, optional
            Filepath to HDF5 file with ``reV`` generation output
            results. If ``None``, a simple aggregation without any
            generation, resource, or cost data is performed.

            .. Note:: If executing ``reV`` from the command line, this
              input can be set to ``"PIPELINE"`` to parse the output
              from one of these preceding pipeline steps:
              ``multi-year``, ``collect``, or ``econ``. However, note
              that duplicate executions of any of these commands within
              the pipeline may invalidate this parsing, meaning the
              `econ_fpath` input will have to be specified manually.

            By default, ``None``.
        args : tuple | list, optional
            List of columns to include in summary output table. ``None``
            defaults to all available args defined in the
            :class:`~reV.supply_curve.sc_aggregation.SupplyCurveAggregation`
            documentation. By default, ``None``.
        max_workers : int, optional
            Number of cores to run summary on. ``None`` is all available
            CPUs. By default, ``None``.
        sites_per_worker : int, optional
            Number of sc_points to summarize on each worker.
            By default, ``100``.

        Returns
        -------
        str
            Path to output CSV file containing supply curve aggregation.
        """

        if gen_fpath is None:
            out = Aggregation.run(
                self._excl_fpath,
                self._res_fpath,
                self._tm_dset,
                excl_dict=self._excl_dict,
                resolution=self._resolution,
                excl_area=self._excl_area,
                area_filter_kernel=self._area_filter_kernel,
                min_area=self._min_area,
                pre_extract_inclusions=self._pre_extract_inclusions,
                max_workers=max_workers,
                sites_per_worker=sites_per_worker,
            )
            summary = out["meta"]
        else:
            summary = self.summarize(
                gen_fpath=gen_fpath,
                args=args,
                max_workers=max_workers,
                sites_per_worker=sites_per_worker,
            )

        out_fpath = _format_sc_agg_out_fpath(out_fpath)
        summary.to_csv(out_fpath)

        return out_fpath


def _format_sc_agg_out_fpath(out_fpath):
    """Add CSV file ending and replace underscore, if necessary."""
    if not out_fpath.endswith(".csv"):
        out_fpath = "{}.csv".format(out_fpath)

    project_dir, out_fn = os.path.split(out_fpath)
    out_fn = out_fn.replace(
        "supply_curve_aggregation", "supply-curve-aggregation"
    )
    return os.path.join(project_dir, out_fn)


def _warn_about_large_datasets(gen, dset):
    """Warn user about multi-dimensional datasets in passthrough datasets"""
    dset_shape = gen.shapes.get(dset, (1,))
    if len(dset_shape) > 1:
        msg = (
            "Generation dataset {!r} is not 1-dimensional (shape: {})."
            "You may run into memory errors during aggregation - use "
            "rep-profiles for aggregating higher-order datasets instead!"
            .format(dset, dset_shape)
        )
        logger.warning(msg)
        warn(msg, UserWarning)<|MERGE_RESOLUTION|>--- conflicted
+++ resolved
@@ -6,10 +6,6 @@
 
 @author: gbuster
 """
-<<<<<<< HEAD
-
-=======
->>>>>>> d5a6c70e
 import logging
 import os
 from concurrent.futures import as_completed
@@ -174,22 +170,6 @@
 
             if self._pdf.endswith(".csv"):
                 self._power_density = pd.read_csv(self._pdf)
-<<<<<<< HEAD
-                if (
-                    MetaKeyName.GID in self._power_density
-                    and "power_density" in self._power_density
-                ):
-                    self._power_density = self._power_density.set_index(
-                        MetaKeyName.GID
-                    )
-                else:
-                    msg = (
-                        'Variable power density file must include "gid" '
-                        'and "power_density" columns, but received: {}'.format(
-                            self._power_density.columns.values
-                        )
-                    )
-=======
                 if (MetaKeyName.GID in self._power_density
                         and 'power_density' in self._power_density):
                     self._power_density = \
@@ -199,7 +179,6 @@
                            'and "power_density" columns, but received: {}'
                            .format(MetaKeyName.GID,
                                    self._power_density.columns.values))
->>>>>>> d5a6c70e
                     logger.error(msg)
                     raise FileInputError(msg)
             else:
@@ -267,33 +246,6 @@
 class SupplyCurveAggregation(BaseAggregation):
     """SupplyCurveAggregation"""
 
-<<<<<<< HEAD
-    def __init__(
-        self,
-        excl_fpath,
-        tm_dset,
-        econ_fpath=None,
-        excl_dict=None,
-        area_filter_kernel="queen",
-        min_area=None,
-        resolution=64,
-        excl_area=None,
-        res_fpath=None,
-        gids=None,
-        pre_extract_inclusions=False,
-        res_class_dset=None,
-        res_class_bins=None,
-        cf_dset="cf_mean-means",
-        lcoe_dset="lcoe_fcr-means",
-        h5_dsets=None,
-        data_layers=None,
-        power_density=None,
-        friction_fpath=None,
-        friction_dset=None,
-        cap_cost_scale=None,
-        recalc_lcoe=True,
-    ):
-=======
     def __init__(self, excl_fpath, tm_dset, econ_fpath=None,
                  excl_dict=None, area_filter_kernel='queen', min_area=None,
                  resolution=64, excl_area=None, res_fpath=None, gids=None,
@@ -302,7 +254,6 @@
                  lcoe_dset='lcoe_fcr-means', h5_dsets=None, data_layers=None,
                  power_density=None, friction_fpath=None, friction_dset=None,
                  cap_cost_scale=None, recalc_lcoe=True):
->>>>>>> d5a6c70e
         r"""ReV supply curve points aggregation framework.
 
         ``reV`` supply curve aggregation combines a high-resolution
@@ -928,18 +879,6 @@
         # look for the datasets required by the LCOE re-calculation and make
         # lists of the missing datasets
         gen_dsets = [] if gen is None else gen.datasets
-<<<<<<< HEAD
-        lcoe_recalc_req = (
-            "fixed_charge_rate",
-            "capital_cost",
-            "fixed_operating_cost",
-            "variable_operating_cost",
-            "system_capacity",
-        )
-        missing_lcoe_source = [
-            k for k in lcoe_recalc_req if k not in gen_dsets
-        ]
-=======
         lcoe_recalc_req = ('fixed_charge_rate',
                            'capital_cost',
                            'fixed_operating_cost',
@@ -947,7 +886,6 @@
                            'system_capacity')
         missing_lcoe_source = [k for k in lcoe_recalc_req
                                if k not in gen_dsets]
->>>>>>> d5a6c70e
         missing_lcoe_request = []
 
         if isinstance(gen, Resource):
@@ -1214,21 +1152,11 @@
                         logger.debug("SC point {} is empty".format(gid))
                     else:
                         pointsum[MetaKeyName.SC_POINT_GID] = gid
-<<<<<<< HEAD
-                        pointsum[MetaKeyName.SC_ROW_IND] = points.loc[
-                            gid, "row_ind"
-                        ]
-                        pointsum[MetaKeyName.SC_COL_IND] = points.loc[
-                            gid, "col_ind"
-                        ]
-                        pointsum["res_class"] = ri
-=======
                         pointsum[MetaKeyName.SC_ROW_IND] = \
                             points.loc[gid, 'row_ind']
                         pointsum[MetaKeyName.SC_COL_IND] = \
                             points.loc[gid, 'col_ind']
                         pointsum['res_class'] = ri
->>>>>>> d5a6c70e
 
                         summary.append(pointsum)
                         logger.debug(
@@ -1407,14 +1335,8 @@
             Summary of the SC points.
         """
         summary = pd.DataFrame(summary)
-<<<<<<< HEAD
-        sort_by = [
-            x for x in (MetaKeyName.SC_POINT_GID, "res_class") if x in summary
-        ]
-=======
         sort_by = [x for x in (MetaKeyName.SC_POINT_GID, 'res_class')
                    if x in summary]
->>>>>>> d5a6c70e
         summary = summary.sort_values(sort_by)
         summary = summary.reset_index(drop=True)
         summary.index.name = MetaKeyName.SC_GID
