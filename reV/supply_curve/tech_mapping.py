# -*- coding: utf-8 -*-
"""reV tech mapping framework.

This module manages the exclusions-to-resource mapping.
The core of this module is a parallel cKDTree.

Created on Fri Jun 21 16:05:47 2019

@author: gbuster
"""
<<<<<<< HEAD

=======
>>>>>>> d5a6c70e
import logging
import os
from concurrent.futures import as_completed
from math import ceil
from warnings import warn

import h5py
import numpy as np
from rex.resource import Resource
from rex.utilities.execution import SpawnProcessPool
from rex.utilities.utilities import res_dist_threshold
from scipy.spatial import cKDTree

<<<<<<< HEAD
from reV.supply_curve.extent import SupplyCurveExtent
from reV.utilities import MetaKeyName
=======
from reV.supply_curve.extent import SupplyCurveExtent, LATITUDE, LONGITUDE
>>>>>>> d5a6c70e
from reV.utilities.exceptions import FileInputError, FileInputWarning

logger = logging.getLogger(__name__)


class TechMapping:
    """Framework to create map between tech layer (exclusions), res, and gen"""

    def __init__(
        self, excl_fpath, res_fpath, sc_resolution=2560, dist_margin=1.05
    ):
        """
        Parameters
        ----------
        excl_fpath : str
            Filepath to exclusions h5 file, must contain latitude and longitude
            arrays to allow for mapping to resource points
        res_fpath : str
            Filepath to .h5 resource file that we're mapping to.
        sc_resolution : int | None, optional
            Supply curve resolution, does not affect the exclusion to resource
            (tech) mapping, but defines how many exclusion pixels are mapped
            at a time, by default 2560
        dist_margin : float, optional
            Extra margin to multiply times the computed distance between
            neighboring resource points, by default 1.05
        """
        self._excl_fpath = excl_fpath
        self._check_fout()

        self._tree, self._dist_thresh = self._build_tree(
            res_fpath, dist_margin=dist_margin
        )

        with SupplyCurveExtent(
            self._excl_fpath, resolution=sc_resolution
        ) as sc:
            self._sc_resolution = sc.resolution
            self._gids = np.array(list(range(len(sc))), dtype=np.uint32)
            self._excl_shape = sc.exclusions.shape
            self._n_excl = np.product(self._excl_shape)
            self._sc_row_indices = sc.row_indices
            self._sc_col_indices = sc.col_indices
            self._excl_row_slices = sc.excl_row_slices
            self._excl_col_slices = sc.excl_col_slices
            logger.info(
                "Initialized TechMapping object with {} calc chunks "
                "for {} tech exclusion points".format(
                    len(self._gids), self._n_excl
                )
            )

    @property
    def distance_threshold(self):
        """Get the upper bound on NN distance between excl and res points.

        Returns
        -------
        float
            Estimate the distance between resource points. Calculated as half
            of the diagonal between closest resource points, with desired
            extra margin
        """
        return self._dist_thresh

    @staticmethod
    def _build_tree(res_fpath, dist_margin=1.05):
        """
        Build cKDTree from resource lat, lon coordinates. Compute minimum
        intra point distance between resource gids with provided extra margin.

        Parameters
        ----------
        res_fpath : str
            Filepath to .h5 resource file that we're mapping to.
        dist_margin : float, optional
            Extra margin to multiply times the computed distance between
            neighboring resource points, by default 1.05

        Returns
        -------
        tree : cKDTree
            cKDTree built from resource lat, lon coordinates
        dist_tresh : float
            Estimate the distance between resource points. Calculated as half
            of the diagonal between closest resource points, with desired
            extra margin
        """
        with Resource(res_fpath) as f:
            lat_lons = f.lat_lon

        # pylint: disable=not-callable
        tree = cKDTree(lat_lons)

        dist_thresh = res_dist_threshold(
            lat_lons, tree=tree, margin=dist_margin
        )

        return tree, dist_thresh

    @staticmethod
    def _make_excl_iarr(shape):
        """
        Create 2D array of 1D index values for the flattened h5 excl extent

        Parameters
        ----------
        shape : tuple
            exclusion extent shape

        Returns
        -------
        iarr : ndarray
            2D array of 1D index values for the flattened h5 excl extent
        """
        iarr = np.arange(np.product(shape), dtype=np.uint32)

        return iarr.reshape(shape)

    @staticmethod
    def _get_excl_slices(
        gid, sc_row_indices, sc_col_indices, excl_row_slices, excl_col_slices
    ):
        """
        Get the row and column slices of the exclusions grid corresponding
        to the supply curve point gid.

        Parameters
        ----------
        gid : int
            Supply curve point gid.
        sc_row_indices : list
            List of row indices in exclusion array for for every sc_point gid
        sc_col_indices : list
            List of column indices in exclusion array for for every sc_point
            gid
        excl_row_slices : list
            List representing the supply curve points rows. Each list entry
            contains the exclusion row slice that are included in the sc
            point.
        excl_col_slices : list
            List representing the supply curve points columns. Each list entry
            contains the exclusion columns slice that are included in the sc
            point.

        Returns
        -------
        row_slice : int
            Exclusions grid row index slice corresponding to the sc point gid.
        col_slice : int
            Exclusions grid col index slice corresponding to the sc point gid.
        """

        row_slice = excl_row_slices[sc_row_indices[gid]]
        col_slice = excl_col_slices[sc_col_indices[gid]]

        return row_slice, col_slice

    @classmethod
<<<<<<< HEAD
    def _get_excl_coords(
        cls,
        excl_fpath,
        gids,
        sc_row_indices,
        sc_col_indices,
        excl_row_slices,
        excl_col_slices,
        coord_labels=(MetaKeyName.LATITUDE, MetaKeyName.LONGITUDE),
    ):
=======
    def _get_excl_coords(cls, excl_fpath, gids, sc_row_indices, sc_col_indices,
                         excl_row_slices, excl_col_slices,
                         coord_labels=(LATITUDE, LONGITUDE)):
>>>>>>> d5a6c70e
        """
        Extract the exclusion coordinates for teh desired gids for TechMapping.

        Parameters
        ----------
        gids : np.ndarray
            Supply curve gids with tech exclusion points to map to the
            resource meta points.
        excl_fpath : str
            Filepath to exclusions h5 file, must contain latitude and longitude
            arrays to allow for mapping to resource points
        sc_row_indices : list
            List of row indices in exclusion array for for every sc_point gid
        sc_col_indices : list
            List of column indices in exclusion array for for every sc_point
            gid
        excl_row_slices : list
            List representing the supply curve points rows. Each list entry
            contains the exclusion row slice that are included in the sc
            point.
        excl_col_slices : list
            List representing the supply curve points columns. Each list entry
            contains the exclusion columns slice that are included in the sc
            point.
        coord_labels : tuple
            Labels for the coordinate datasets.

        Returns
        -------
        coords_out : list
            List of arrays of the un-projected latitude, longitude array of
            tech exclusion points. List entries correspond to input gids.
        """
        coords_out = []
        with h5py.File(excl_fpath, "r") as f:
            for gid in gids:
                row_slice, col_slice = cls._get_excl_slices(
                    gid,
                    sc_row_indices,
                    sc_col_indices,
                    excl_row_slices,
                    excl_col_slices,
                )
                try:
                    lats = f[coord_labels[0]][row_slice, col_slice]
                    lons = f[coord_labels[1]][row_slice, col_slice]
                    emeta = np.vstack((lats.flatten(), lons.flatten())).T
                except Exception as e:
                    m = (
                        "Could not unpack coordinates for gid {} with "
                        "row/col slice {}/{}. Received the following "
                        "error:\n{}".format(gid, row_slice, col_slice, e)
                    )
                    logger.error(m)
                    raise e

                coords_out.append(emeta)

        return coords_out

    @classmethod
    def map_resource_gids(
        cls,
        gids,
        excl_fpath,
        sc_row_indices,
        sc_col_indices,
        excl_row_slices,
        excl_col_slices,
        tree,
        dist_thresh,
    ):
        """Map exclusion gids to the resource meta.

        Parameters
        ----------
        gids : np.ndarray
            Supply curve gids with tech exclusion points to map to the
            resource meta points.
        excl_fpath : str
            Filepath to exclusions h5 file, must contain latitude and longitude
            arrays to allow for mapping to resource points
        sc_row_indices : list
            List of row indices in exclusion array for for every sc_point gid
        sc_col_indices : list
            List of column indices in exclusion array for for every sc_point
            gid
        excl_row_slices : list
            List representing the supply curve points rows. Each list entry
            contains the exclusion row slice that are included in the sc
            point.
        excl_col_slices : list
            List representing the supply curve points columns. Each list entry
            contains the exclusion columns slice that are included in the sc
            point.
        tree : cKDTree
            cKDTree built from resource lat, lon coordinates
        dist_tresh : float
            Estimate the distance between resource points. Calculated as half
            of the diagonal between closest resource points, with an extra
            5% margin

        Returns
        -------
        ind : list
            List of arrays of index values from the NN. List entries correspond
            to input gids.
        """
        logger.debug(
            "Getting tech map coordinates for chunks {} through {}".format(
                gids[0], gids[-1]
            )
        )
        ind_out = []
        coords_out = cls._get_excl_coords(
            excl_fpath,
            gids,
            sc_row_indices,
            sc_col_indices,
            excl_row_slices,
            excl_col_slices,
        )

        logger.debug(
            "Running tech mapping for chunks {} through {}".format(
                gids[0], gids[-1]
            )
        )
        for i, _ in enumerate(gids):
            dist, ind = tree.query(coords_out[i])
            ind[(dist >= dist_thresh)] = -1
            ind_out.append(ind)

        return ind_out

    @staticmethod
    def save_tech_map(
        excl_fpath,
        dset,
        indices,
        distance_threshold=None,
        res_fpath=None,
        chunks=(128, 128),
    ):
        """Save tech mapping indices and coordinates to an h5 output file.

        Parameters
        ----------
        excl_fpath : str
            Filepath to exclusions h5 file to add techmap to as 'dset'
        dset : str
            Dataset name in fpath_out to save mapping results to.
        indices : np.ndarray
            Index values of the NN resource point. -1 if no res point found.
            2D integer array with shape equal to the exclusions extent shape.
        distance_threshold : float
            Distance upper bound to save as attr.
        res_fpath : str, optional
            Filepath to .h5 resource file that we're mapping to,
            by default None
        chunks : tuple
            Chunk shape of the 2D output datasets.
        """
        logger.info('Writing tech map "{}" to {}'.format(dset, excl_fpath))

        shape = indices.shape
        chunks = (np.min((shape[0], chunks[0])), np.min((shape[1], chunks[1])))

        with h5py.File(excl_fpath, "a") as f:
            if dset in list(f):
                wmsg = (
                    'TechMap results dataset "{}" is being replaced '
                    'in pre-existing Exclusions TechMapping file "{}"'.format(
                        dset, excl_fpath
                    )
                )
                logger.warning(wmsg)
                warn(wmsg, FileInputWarning)
                f[dset][...] = indices
            else:
                f.create_dataset(
                    dset,
                    shape=shape,
                    dtype=indices.dtype,
                    data=indices,
                    chunks=chunks,
                )

            if distance_threshold:
                f[dset].attrs["distance_threshold"] = distance_threshold

            if res_fpath:
                f[dset].attrs["src_res_fpath"] = res_fpath

        logger.info(
            'Successfully saved tech map "{}" to {}'.format(dset, excl_fpath)
        )

    def _check_fout(self):
        """Check the TechMapping output file for cached data."""
<<<<<<< HEAD
        with h5py.File(self._excl_fpath, "r") as f:
            if MetaKeyName.LATITUDE not in f or MetaKeyName.LONGITUDE not in f:
                emsg = (
                    'Datasets "latitude" and/or "longitude" not in '
                    'pre-existing Exclusions TechMapping file "{}". '
                    "Cannot proceed.".format(
                        os.path.basename(self._excl_fpath)
                    )
                )
=======
        with h5py.File(self._excl_fpath, 'r') as f:
            if LATITUDE not in f or LONGITUDE not in f:
                emsg = ('Datasets "latitude" and/or "longitude" not in '
                        'pre-existing Exclusions TechMapping file "{}". '
                        'Cannot proceed.'
                        .format(os.path.basename(self._excl_fpath)))
>>>>>>> d5a6c70e
                logger.exception(emsg)
                raise FileInputError(emsg)

    def map_resource(self, max_workers=None, points_per_worker=10):
        """
        Map all resource gids to exclusion gids

        Parameters
        ----------
        max_workers : int, optional
            Number of cores to run mapping on. None uses all available cpus,
            by default None
        points_per_worker : int, optional
            Number of supply curve points to map to resource gids on each
            worker, by default 10

        Returns
        -------
        indices : np.ndarray
            Index values of the NN resource point. -1 if no res point found.
            2D integer array with shape equal to the exclusions extent shape.
        """
        gid_chunks = ceil(len(self._gids) / points_per_worker)
        gid_chunks = np.array_split(self._gids, gid_chunks)

        # init full output arrays
        indices = -1 * np.ones((self._n_excl,), dtype=np.int32)
        iarr = self._make_excl_iarr(self._excl_shape)

        futures = {}
        loggers = [__name__, "reV"]
        with SpawnProcessPool(max_workers=max_workers, loggers=loggers) as exe:
            # iterate through split executions, submitting each to worker
            for i, gid_set in enumerate(gid_chunks):
                # submit executions and append to futures list
                futures[
                    exe.submit(
                        self.map_resource_gids,
                        gid_set,
                        self._excl_fpath,
                        self._sc_row_indices,
                        self._sc_col_indices,
                        self._excl_row_slices,
                        self._excl_col_slices,
                        self._tree,
                        self.distance_threshold,
                    )
                ] = i

            n_finished = 0
            for future in as_completed(futures):
                n_finished += 1
                logger.info(
                    "Parallel TechMapping futures collected: "
                    "{} out of {}".format(n_finished, len(futures))
                )

                i = futures[future]
                result = future.result()

                for j, gid in enumerate(gid_chunks[i]):
                    row_slice, col_slice = self._get_excl_slices(
                        gid,
                        self._sc_row_indices,
                        self._sc_col_indices,
                        self._excl_row_slices,
                        self._excl_col_slices,
                    )
                    ind_slice = iarr[row_slice, col_slice].flatten()
                    indices[ind_slice] = result[j]

        indices = indices.reshape(self._excl_shape)

        return indices

    @classmethod
    def run(
        cls,
        excl_fpath,
        res_fpath,
        dset=None,
        sc_resolution=2560,
        dist_margin=1.05,
        max_workers=None,
        points_per_worker=10,
    ):
        """Run parallel mapping and save to h5 file.

        Parameters
        ----------
        excl_fpath : str
            Filepath to exclusions h5 (tech layer). dset will be
            created in excl_fpath.
        res_fpath : str
            Filepath to .h5 resource file that we're mapping to.
        dset : str, optional
            Dataset name in excl_fpath to save mapping results to, if None
            do not save tech_map to excl_fpath, by default None
        sc_resolution : int | None, optional
            Supply curve resolution, does not affect the exclusion to resource
            (tech) mapping, but defines how many exclusion pixels are mapped
            at a time, by default 2560
        dist_margin : float, optional
            Extra margin to multiply times the computed distance between
            neighboring resource points, by default 1.05
        max_workers : int, optional
            Number of cores to run mapping on. None uses all available cpus,
            by default None
        points_per_worker : int, optional
            Number of supply curve points to map to resource gids on each
            worker, by default 10

        Returns
        -------
        indices : np.ndarray
            Index values of the NN resource point. -1 if no res point found.
            2D integer array with shape equal to the exclusions extent shape.
        """
        kwargs = {"dist_margin": dist_margin, "sc_resolution": sc_resolution}
        mapper = cls(excl_fpath, res_fpath, **kwargs)
        indices = mapper.map_resource(
            max_workers=max_workers, points_per_worker=points_per_worker
        )

        if dset:
            mapper.save_tech_map(
                excl_fpath,
                dset,
                indices,
                distance_threshold=mapper.distance_threshold,
                res_fpath=res_fpath,
            )

        return indices<|MERGE_RESOLUTION|>--- conflicted
+++ resolved
@@ -8,10 +8,6 @@
 
 @author: gbuster
 """
-<<<<<<< HEAD
-
-=======
->>>>>>> d5a6c70e
 import logging
 import os
 from concurrent.futures import as_completed
@@ -25,12 +21,7 @@
 from rex.utilities.utilities import res_dist_threshold
 from scipy.spatial import cKDTree
 
-<<<<<<< HEAD
-from reV.supply_curve.extent import SupplyCurveExtent
-from reV.utilities import MetaKeyName
-=======
 from reV.supply_curve.extent import SupplyCurveExtent, LATITUDE, LONGITUDE
->>>>>>> d5a6c70e
 from reV.utilities.exceptions import FileInputError, FileInputWarning
 
 logger = logging.getLogger(__name__)
@@ -190,22 +181,9 @@
         return row_slice, col_slice
 
     @classmethod
-<<<<<<< HEAD
-    def _get_excl_coords(
-        cls,
-        excl_fpath,
-        gids,
-        sc_row_indices,
-        sc_col_indices,
-        excl_row_slices,
-        excl_col_slices,
-        coord_labels=(MetaKeyName.LATITUDE, MetaKeyName.LONGITUDE),
-    ):
-=======
     def _get_excl_coords(cls, excl_fpath, gids, sc_row_indices, sc_col_indices,
                          excl_row_slices, excl_col_slices,
                          coord_labels=(LATITUDE, LONGITUDE)):
->>>>>>> d5a6c70e
         """
         Extract the exclusion coordinates for teh desired gids for TechMapping.
 
@@ -406,24 +384,12 @@
 
     def _check_fout(self):
         """Check the TechMapping output file for cached data."""
-<<<<<<< HEAD
-        with h5py.File(self._excl_fpath, "r") as f:
-            if MetaKeyName.LATITUDE not in f or MetaKeyName.LONGITUDE not in f:
-                emsg = (
-                    'Datasets "latitude" and/or "longitude" not in '
-                    'pre-existing Exclusions TechMapping file "{}". '
-                    "Cannot proceed.".format(
-                        os.path.basename(self._excl_fpath)
-                    )
-                )
-=======
         with h5py.File(self._excl_fpath, 'r') as f:
             if LATITUDE not in f or LONGITUDE not in f:
                 emsg = ('Datasets "latitude" and/or "longitude" not in '
                         'pre-existing Exclusions TechMapping file "{}". '
                         'Cannot proceed.'
                         .format(os.path.basename(self._excl_fpath)))
->>>>>>> d5a6c70e
                 logger.exception(emsg)
                 raise FileInputError(emsg)
 
