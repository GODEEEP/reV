--- conflicted
+++ resolved
@@ -93,16 +93,10 @@
     for i, s1 in enumerate(s_slices):
         for j, s2 in enumerate(s_slices):
             out_file = out_pattern.format(i=i, j=j)
-<<<<<<< HEAD
-            meta = pd.DataFrame({MetaKeyName.LATITUDE: lat[s1, s2].flatten(),
-                                 MetaKeyName.LONGITUDE: lon[s1, s2].flatten(),
-                                 MetaKeyName.GID: gids[s1, s2].flatten()})
-=======
             meta = pd.DataFrame(
                 {ResourceMetaField.LATITUDE: lat[s1, s2].flatten(),
                  ResourceMetaField.LONGITUDE: lon[s1, s2].flatten(),
                  ResourceMetaField.GID: gids[s1, s2].flatten()})
->>>>>>> d5a6c70e
             write_chunk(meta=meta, times=times, data=data[s1, s2],
                         features=features, out_file=out_file)
 
