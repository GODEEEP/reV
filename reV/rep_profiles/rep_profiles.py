# -*- coding: utf-8 -*-
"""Representative profile extraction utilities.

Created on Thu Oct 31 12:49:23 2019

@author: gbuster
"""
<<<<<<< HEAD

=======
import contextlib
>>>>>>> d5a6c70e
import json
import logging
import os
from abc import ABC, abstractmethod
from concurrent.futures import as_completed
from copy import deepcopy
from warnings import warn

import numpy as np
import pandas as pd
from rex.resource import Resource
from rex.utilities.execution import SpawnProcessPool
from rex.utilities.loggers import log_mem
from rex.utilities.utilities import parse_year, to_records_array
from scipy import stats

from reV.handlers.outputs import Outputs
from reV.utilities import MetaKeyName, log_versions
from reV.utilities.exceptions import DataShapeError, FileInputError

logger = logging.getLogger(__name__)


class RepresentativeMethods:
    """Class for organizing the methods to determine representative-ness"""

    def __init__(
        self, profiles, weights=None, rep_method="meanoid", err_method="rmse"
    ):
        """
        Parameters
        ----------
        profiles : np.ndarray
            (time, sites) timeseries array of cf profile data.
        weights : np.ndarray | list
            1D array of weighting factors (multiplicative) for profiles.
        rep_method : str
            Method identifier for calculation of the representative profile.
        err_method : str | None
            Method identifier for calculation of error from the representative
            profile (e.g. "rmse", "mae", "mbe"). If this is None, the
            representative meanoid / medianoid profile will be returned
            directly
        """
        self._rep_method = self.rep_methods[rep_method]
        self._err_method = self.err_methods[err_method]
        self._profiles = profiles
        self._weights = weights
        self._parse_weights()

    def _parse_weights(self):
        """Parse the weights attribute. Check shape and make np.array."""
        if isinstance(self._weights, (list, tuple)):
            self._weights = np.array(self._weights)

        if self._weights is not None:
            emsg = (
                "Weighting factors array of length {} does not match "
                "profiles of shape {}".format(
                    len(self._weights), self._profiles.shape[1]
                )
            )
            assert len(self._weights) == self._profiles.shape[1], emsg

    @property
    def rep_methods(self):
        """Lookup table of representative methods"""
        methods = {
            "mean": self.meanoid,
            "meanoid": self.meanoid,
            "median": self.medianoid,
            "medianoid": self.medianoid,
        }

        return methods

    @property
    def err_methods(self):
        """Lookup table of error methods"""
        methods = {
            "mbe": self.mbe,
            "mae": self.mae,
            "rmse": self.rmse,
            None: None,
        }

        return methods

    @staticmethod
    def nargmin(arr, n):
        """Get the index of the Nth min value in arr.

        Parameters
        ----------
        arr : np.ndarray
            1D array.
        n : int
            If n is 0, this returns the location of the min value in arr.
            If n is 1, this returns the location of the 2nd min value in arr.

        Returns
        -------
        i : int
            Location of the Nth min value in arr.
        """
        return arr.argsort()[: (n + 1)][-1]

    @staticmethod
    def meanoid(profiles, weights=None):
        """Find the mean profile across all sites.

        Parameters
        ----------
        profiles : np.ndarray
            (time, sites) timeseries array of cf profile data.
        weights : np.ndarray | list
            1D array of weighting factors (multiplicative) for profiles.

        Returns
        -------
        arr : np.ndarray
            (time, 1) timeseries of the mean of all cf profiles across sites.
        """
        if weights is None:
            arr = profiles.mean(axis=1).reshape((len(profiles), 1))
        else:
            if not isinstance(weights, np.ndarray):
                weights = np.array(weights)

            arr = (profiles * weights).sum(axis=1) / weights.sum()
            if len(arr.shape) == 1:
                arr = np.expand_dims(arr, axis=1)

        return arr

    @staticmethod
    def medianoid(profiles):
        """Find the median profile across all sites.

        Parameters
        ----------
        profiles : np.ndarray
            (time, sites) timeseries array of cf profile data.

        Returns
        -------
        arr : np.ndarray
            (time, 1) timeseries of the median at every timestep of all
            cf profiles across sites.
        """
        arr = np.median(profiles, axis=1)
        arr = arr.reshape((len(profiles), 1))

        return arr

    @classmethod
    def mbe(cls, profiles, baseline, i_profile=0):
        """Calculate the mean bias error of profiles vs. a baseline profile.

        Parameters
        ----------
        profiles : np.ndarray
            (time, sites) timeseries array of cf profile data.
        baseline : np.ndarray
            (time, 1) timeseries of the meanoid or medianoid to which
            cf profiles should be compared.
        i_profile : int
            The index of the represntative profile being saved
            (for n_profiles). 0 is the most representative profile.

        Returns
        -------
        profile : np.ndarray
            (time, 1) array for the most representative profile
        i_rep : int
            Column Index in profiles of the representative profile.
        """
        diff = profiles - baseline.reshape((len(baseline), 1))
        mbe = diff.mean(axis=0)
        i_rep = cls.nargmin(mbe, i_profile)

        return profiles[:, i_rep], i_rep

    @classmethod
    def mae(cls, profiles, baseline, i_profile=0):
        """Calculate the mean absolute error of profiles vs. a baseline profile

        Parameters
        ----------
        profiles : np.ndarray
            (time, sites) timeseries array of cf profile data.
        baseline : np.ndarray
            (time, 1) timeseries of the meanoid or medianoid to which
            cf profiles should be compared.
        i_profile : int
            The index of the represntative profile being saved
            (for n_profiles). 0 is the most representative profile.

        Returns
        -------
        profile : np.ndarray
            (time, 1) array for the most representative profile
        i_rep : int
            Column Index in profiles of the representative profile.
        """
        diff = profiles - baseline.reshape((len(baseline), 1))
        mae = np.abs(diff).mean(axis=0)
        i_rep = cls.nargmin(mae, i_profile)

        return profiles[:, i_rep], i_rep

    @classmethod
    def rmse(cls, profiles, baseline, i_profile=0):
        """Calculate the RMSE of profiles vs. a baseline profile

        Parameters
        ----------
        profiles : np.ndarray
            (time, sites) timeseries array of cf profile data.
        baseline : np.ndarray
            (time, 1) timeseries of the meanoid or medianoid to which
            cf profiles should be compared.
        i_profile : int
            The index of the represntative profile being saved
            (for n_profiles). 0 is the most representative profile.

        Returns
        -------
        profile : np.ndarray
            (time, 1) array for the most representative profile
        i_rep : int
            Column Index in profiles of the representative profile.
        """
        rmse = profiles - baseline.reshape((len(baseline), 1))
        rmse **= 2
        rmse = np.sqrt(np.mean(rmse, axis=0))
        i_rep = cls.nargmin(rmse, i_profile)

        return profiles[:, i_rep], i_rep

    @classmethod
    def run(
        cls,
        profiles,
        weights=None,
        rep_method="meanoid",
        err_method="rmse",
        n_profiles=1,
    ):
        """Run representative profile methods.

        Parameters
        ----------
        profiles : np.ndarray
            (time, sites) timeseries array of cf profile data.
        weights : np.ndarray | list
            1D array of weighting factors (multiplicative) for profiles.
        rep_method : str
            Method identifier for calculation of the representative profile.
        err_method : str | None
            Method identifier for calculation of error from the representative
            profile (e.g. "rmse", "mae", "mbe"). If this is None, the
            representative meanoid / medianoid profile will be returned
            directly.
        n_profiles : int
            Number of representative profiles to save to fout.

        Returns
        -------
        profiles : np.ndarray
            (time, n_profiles) array for the most representative profile(s)
        i_reps : list | None
            List (length of n_profiles) with column Index in profiles of the
            representative profile(s). If err_method is None, this value is
            also set to None.
        """
        inst = cls(
            profiles,
            weights=weights,
            rep_method=rep_method,
            err_method=err_method,
        )

        if inst._weights is not None:
            baseline = inst._rep_method(inst._profiles, weights=inst._weights)
        else:
            baseline = inst._rep_method(inst._profiles)

        if err_method is None:
            profiles = baseline
            i_reps = [None]

        else:
            profiles = None
            i_reps = []
            for i in range(n_profiles):
                p, ir = inst._err_method(inst._profiles, baseline, i_profile=i)
                if profiles is None:
                    profiles = np.zeros((len(p), n_profiles), dtype=p.dtype)

                profiles[:, i] = p
                i_reps.append(ir)

        return profiles, i_reps


class RegionRepProfile:
    """Framework to handle rep profile for one resource region"""

    RES_GID_COL = MetaKeyName.RES_GIDS
    GEN_GID_COL = MetaKeyName.GEN_GIDS

<<<<<<< HEAD
    def __init__(
        self,
        gen_fpath,
        rev_summary,
        cf_dset="cf_profile",
        rep_method="meanoid",
        err_method="rmse",
        weight=MetaKeyName.GID_COUNTS,
        n_profiles=1,
    ):
=======
    def __init__(self, gen_fpath, rev_summary, cf_dset='cf_profile',
                 rep_method='meanoid', err_method='rmse',
                 weight=MetaKeyName.GID_COUNTS,
                 n_profiles=1):
>>>>>>> d5a6c70e
        """
        Parameters
        ----------
        gen_fpath : str
            Filepath to reV gen output file to extract "cf_profile" from.
        rev_summary : pd.DataFrame
            Aggregated rev supply curve summary file trimmed to just one
            region to get a rep profile for.
            Must include "res_gids", "gen_gids", and the "weight" column (if
            weight is not None)
        cf_dset : str
            Dataset name to pull generation profiles from.
        rep_method : str
            Method identifier for calculation of the representative profile.
        err_method : str | None
            Method identifier for calculation of error from the representative
            profile (e.g. "rmse", "mae", "mbe"). If this is None, the
            representative meanoid / medianoid profile will be returned
            directly
        weight : str | None
            Column in rev_summary used to apply weighted mean to profiles.
            The supply curve table data in the weight column should have
            weight values corresponding to the res_gids in the same row.
        n_profiles : int
            Number of representative profiles to retrieve.
        """

        self._gen_fpath = gen_fpath
        self._rev_summary = rev_summary
        self._cf_dset = cf_dset
        self._profiles = None
        self._source_profiles = None
        self._weights = None
        self._i_reps = None
        self._rep_method = rep_method
        self._err_method = err_method
        self._weight = weight
        self._n_profiles = n_profiles
        self._gen_gids = None
        self._res_gids = None

        self._init_profiles_weights()

    def _init_profiles_weights(self):
        """Initialize the base source profiles and weight arrays"""
        gen_gids = self._get_region_attr(self._rev_summary, self.GEN_GID_COL)
        res_gids = self._get_region_attr(self._rev_summary, self.RES_GID_COL)

        self._weights = np.ones(len(res_gids))
        if self._weight is not None:
            self._weights = self._get_region_attr(
                self._rev_summary, self._weight
            )

        df = pd.DataFrame(
            {
                self.GEN_GID_COL: gen_gids,
                self.RES_GID_COL: res_gids,
                "weights": self._weights,
            }
        )
        df = df.sort_values(self.RES_GID_COL)
        self._gen_gids = df[self.GEN_GID_COL].values
        self._res_gids = df[self.RES_GID_COL].values
        if self._weight is not None:
            self._weights = df["weights"].values
        else:
            self._weights = None

        with Resource(self._gen_fpath) as res:
            meta = res.meta

            assert MetaKeyName.GID in meta
            source_res_gids = meta[MetaKeyName.GID].values
<<<<<<< HEAD
            msg = (
                'Resource gids from "gid" column in meta data from "{}" '
                "must be sorted! reV generation should always be run with "
                "sequential project points.".format(self._gen_fpath)
            )
=======
            msg = ('Resource gids from "gid" column in meta data from "{}" '
                   'must be sorted! reV generation should always be run with '
                   'sequential project points.'.format(self._gen_fpath))
>>>>>>> d5a6c70e
            assert np.all(source_res_gids[:-1] <= source_res_gids[1:]), msg

            missing = set(self._res_gids) - set(source_res_gids)
            msg = (
                "The following resource gids were found in the rev summary "
                "supply curve file but not in the source generation meta "
                "data: {}".format(missing)
            )
            assert not any(missing), msg

            unique_res_gids, u_idxs = np.unique(
                self._res_gids, return_inverse=True
            )
            iloc = np.where(np.isin(source_res_gids, unique_res_gids))[0]
            self._source_profiles = res[self._cf_dset, :, iloc[u_idxs]]

    @property
    def source_profiles(self):
        """Retrieve the cf profile array from the source generation h5 file.

        Returns
        -------
        profiles : np.ndarray
            Timeseries array of cf profile data.
        """
        return self._source_profiles

    @property
    def weights(self):
        """Get the weights array

        Returns
        -------
        weights : np.ndarray | None
            Flat array of weight values from the weight column. The supply
            curve table data in the weight column should have a list of weight
            values corresponding to the gen_gids list in the same row.
        """
        return self._weights

    @staticmethod
    def _get_region_attr(rev_summary, attr_name):
        """Retrieve a flat list of attribute data from a col in rev summary.

        Parameters
        ----------
        rev_summary : pd.DataFrame
            Aggregated rev supply curve summary file trimmed to just one
            region to get a rep profile for.
            Must include "res_gids", "gen_gids", and the "weight" column (if
            weight is not None)
        attr_name : str
            Column label to extract flattened data from (gen_gids,
            gid_counts, etc...)

        Returns
        -------
        data : list
            Flat list of data from the column with label "attr_name".
            Either a list of numbers or strings. Lists of jsonified lists
            will be unpacked.
        """
        data = rev_summary[attr_name].values.tolist()

        if any(data):
            if isinstance(data[0], str):
                # pylint: disable=simplifiable-condition
                if ("[" and "]" in data[0]) or ("(" and ")" in data[0]):
                    data = [json.loads(s) for s in data]

            if isinstance(data[0], (list, tuple)):
                data = [a for b in data for a in b]

        return data

    def _run_rep_methods(self):
        """Run the representative profile methods to find the meanoid/medianoid
        profile and find the profiles most similar."""

<<<<<<< HEAD
        if self.weights is not None:
            if len(self.weights) != self.source_profiles.shape[1]:
                e = (
                    'Weights column "{}" resulted in {} weight scalars '
                    "which doesnt match gid column which yields "
                    "profiles with shape {}.".format(
                        self._weight,
                        len(self.weights),
                        self.source_profiles.shape,
                    )
                )
                logger.debug(
                    'Gids from column "res_gids" with len {}: {}'.format(
                        len(self._res_gids), self._res_gids
                    )
                )
                logger.debug(
                    'Weights from column "{}" with len {}: {}'.format(
                        self._weight, len(self.weights), self.weights
                    )
                )
                logger.error(e)
                raise DataShapeError(e)
=======
        if (self.weights is not None and
                (len(self.weights) != self.source_profiles.shape[1])):
            e = ('Weights column "{}" resulted in {} weight scalars '
                 'which doesnt match gid column which yields '
                 'profiles with shape {}.'
                 .format(self._weight, len(self.weights),
                         self.source_profiles.shape))
            logger.debug('Gids from column "res_gids" with len {}: {}'
                         .format(len(self._res_gids), self._res_gids))
            logger.debug('Weights from column "{}" with len {}: {}'
                         .format(self._weight, len(self.weights),
                                 self.weights))
            logger.error(e)
            raise DataShapeError(e)
>>>>>>> d5a6c70e

        self._profiles, self._i_reps = RepresentativeMethods.run(
            self.source_profiles,
            weights=self.weights,
            rep_method=self._rep_method,
            err_method=self._err_method,
            n_profiles=self._n_profiles,
        )

    @ property
    def rep_profiles(self):
        """Get the representative profiles of this region."""
        if self._profiles is None:
            self._run_rep_methods()

        return self._profiles

    @ property
    def i_reps(self):
        """Get the representative profile index(es) of this region."""
        if self._i_reps is None:
            self._run_rep_methods()

        return self._i_reps

    @ property
    def rep_gen_gids(self):
        """Get the representative profile gen gids of this region."""
        gids = self._gen_gids
        if self.i_reps[0] is None:
            rep_gids = None
        else:
            rep_gids = [gids[i] for i in self.i_reps]

        return rep_gids

    @ property
    def rep_res_gids(self):
        """Get the representative profile resource gids of this region."""
        gids = self._res_gids
        if self.i_reps[0] is None or gids is None:
            rep_gids = [None]
        else:
            rep_gids = [gids[i] for i in self.i_reps]

        return rep_gids

<<<<<<< HEAD
    @classmethod
    def get_region_rep_profile(
        cls,
        gen_fpath,
        rev_summary,
        cf_dset="cf_profile",
        rep_method="meanoid",
        err_method="rmse",
        weight=MetaKeyName.GID_COUNTS,
        n_profiles=1,
    ):
=======
    @ classmethod
    def get_region_rep_profile(cls, gen_fpath, rev_summary,
                               cf_dset='cf_profile',
                               rep_method='meanoid',
                               err_method='rmse',
                               weight=MetaKeyName.GID_COUNTS,
                               n_profiles=1):
>>>>>>> d5a6c70e
        """Class method for parallelization of rep profile calc.

        Parameters
        ----------
        gen_fpath : str
            Filepath to reV gen output file to extract "cf_profile" from.
        rev_summary : pd.DataFrame
            Aggregated rev supply curve summary file trimmed to just one
            region to get a rep profile for.
            Must include "res_gids", "gen_gids", and the "weight" column (if
            weight is not None)
        cf_dset : str
            Dataset name to pull generation profiles from.
        rep_method : str
            Method identifier for calculation of the representative profile.
        err_method : str | None
            Method identifier for calculation of error from the representative
            profile (e.g. "rmse", "mae", "mbe"). If this is None, the
            representative meanoid / medianoid profile will be returned
            directly
        weight : str | None
            Column in rev_summary used to apply weighted mean to profiles.
            The supply curve table data in the weight column should have
            weight values corresponding to the res_gids in the same row.
        n_profiles : int
            Number of representative profiles to retrieve.

        Returns
        -------
        rep_profile : np.ndarray
            (time, n_profiles) array for the most representative profile(s)
        i_rep : list
            Column Index in profiles of the representative profile(s).
        gen_gid_reps : list
            Generation gid(s) of the representative profile(s).
        res_gid_reps : list
            Resource gid(s) of the representative profile(s).
        """
        r = cls(
            gen_fpath,
            rev_summary,
            cf_dset=cf_dset,
            rep_method=rep_method,
            err_method=err_method,
            weight=weight,
            n_profiles=n_profiles,
        )

        return r.rep_profiles, r.i_reps, r.rep_gen_gids, r.rep_res_gids


class RepProfilesBase(ABC):
    """Abstract utility framework for representative profile run classes."""

<<<<<<< HEAD
    def __init__(
        self,
        gen_fpath,
        rev_summary,
        reg_cols=None,
        cf_dset="cf_profile",
        rep_method="meanoid",
        err_method="rmse",
        weight=MetaKeyName.GID_COUNTS,
        n_profiles=1,
    ):
=======
    def __init__(self, gen_fpath, rev_summary, reg_cols=None,
                 cf_dset='cf_profile', rep_method='meanoid',
                 err_method='rmse', weight=MetaKeyName.GID_COUNTS,
                 n_profiles=1):
>>>>>>> d5a6c70e
        """
        Parameters
        ----------
        gen_fpath : str
            Filepath to reV gen output file to extract "cf_profile" from.
        rev_summary : str | pd.DataFrame
            Aggregated rev supply curve summary file. Str filepath or full df.
            Must include "res_gids", "gen_gids", and the "weight" column (if
            weight is not None)
        reg_cols : str | list | None
            Label(s) for a categorical region column(s) to extract profiles
            for. e.g. "state" will extract a rep profile for each unique entry
            in the "state" column in rev_summary.
        cf_dset : str
            Dataset name to pull generation profiles from.
        rep_method : str
            Method identifier for calculation of the representative profile.
        err_method : str | None
            Method identifier for calculation of error from the representative
            profile (e.g. "rmse", "mae", "mbe"). If this is None, the
            representative meanoid / medianoid profile will be returned
            directly
        weight : str | None
            Column in rev_summary used to apply weighted mean to profiles.
            The supply curve table data in the weight column should have
            weight values corresponding to the res_gids in the same row.
        n_profiles : int
            Number of representative profiles to save to fout.
        """

        logger.info(
            'Running rep profiles with gen_fpath: "{}"'.format(gen_fpath)
        )
        logger.info(
            'Running rep profiles with rev_summary: "{}"'.format(rev_summary)
        )
        logger.info(
            'Running rep profiles with region columns: "{}"'.format(reg_cols)
        )
        logger.info(
            'Running rep profiles with representative method: "{}"'.format(
                rep_method
            )
        )
        logger.info(
            'Running rep profiles with error method: "{}"'.format(err_method)
        )
        logger.info(
            'Running rep profiles with weight factor: "{}"'.format(weight)
        )

        self._weight = weight
        self._n_profiles = n_profiles
        self._cf_dset = cf_dset
        self._gen_fpath = gen_fpath
        self._reg_cols = reg_cols

        self._rev_summary = self._parse_rev_summary(rev_summary)

        self._check_req_cols(self._rev_summary, self._reg_cols)
        self._check_req_cols(self._rev_summary, self._weight)
        self._check_req_cols(self._rev_summary, RegionRepProfile.RES_GID_COL)
        self._check_req_cols(self._rev_summary, RegionRepProfile.GEN_GID_COL)

        self._check_rev_gen(gen_fpath, cf_dset, self._rev_summary)
        self._time_index = None
        self._meta = None
        self._profiles = None
        self._rep_method = rep_method
        self._err_method = err_method

    @ staticmethod
    def _parse_rev_summary(rev_summary):
        """Extract, parse, and check the rev summary table.

        Parameters
        ----------
        rev_summary : str | pd.DataFrame
            Aggregated rev supply curve summary file. Str filepath or full df.
            Must include "res_gids", "gen_gids", and the "weight" column (if
            weight is not None)

        Returns
        -------
        rev_summary : pd.DataFrame
            Aggregated rev supply curve summary file. Full df.
            Must include "res_gids", "gen_gids", and the "weight" column (if
            weight is not None)
        """

        if isinstance(rev_summary, str):
            if os.path.exists(rev_summary) and rev_summary.endswith(".csv"):
                rev_summary = pd.read_csv(rev_summary)
            elif os.path.exists(rev_summary) and rev_summary.endswith(".json"):
                rev_summary = pd.read_json(rev_summary)
            else:
                e = "Could not parse reV summary file: {}".format(rev_summary)
                logger.error(e)
                raise FileInputError(e)
        elif not isinstance(rev_summary, pd.DataFrame):
            e = "Bad input dtype for rev_summary input: {}".format(
                type(rev_summary)
            )
            logger.error(e)
            raise TypeError(e)

        return rev_summary

    @ staticmethod
    def _check_req_cols(df, cols):
        """Check a dataframe for required columns.

        Parameters
        ----------
        df : pd.DataFrame
            Dataframe to check columns.
        cols : str | list | tuple
            Required columns in df.
        """
        if cols is not None:
            if isinstance(cols, str):
                cols = [cols]

            missing = [c for c in cols if c not in df]

            if any(missing):
                e = "Column labels not found in rev_summary table: {}".format(
                    missing
                )
                logger.error(e)
                raise KeyError(e)

    @ staticmethod
    def _check_rev_gen(gen_fpath, cf_dset, rev_summary):
        """Check rev gen file for requisite datasets.

        Parameters
        ----------
        gen_fpath : str
            Filepath to reV gen output file to extract "cf_profile" from.
        cf_dset : str
            Dataset name to pull generation profiles from.
        rev_summary : pd.DataFrame
            Aggregated rev supply curve summary file. Full df.
            Must include "res_gids", "gen_gids", and the "weight" column (if
            weight is not None)
        """
        with Resource(gen_fpath) as res:
            dsets = res.datasets
            if cf_dset not in dsets:
                raise KeyError(
                    'reV gen file needs to have "{}" '
                    "dataset to calculate representative profiles!".format(
                        cf_dset
                    )
                )

            if "time_index" not in str(dsets):
                raise KeyError(
                    'reV gen file needs to have "time_index" '
                    "dataset to calculate representative profiles!"
                )

            shape = res.get_dset_properties(cf_dset)[0]

        if len(rev_summary) > shape[1]:
            msg = (
                "WARNING: reV SC summary table has {} sc points and CF "
                'dataset "{}" has {} profiles. There should never be more '
                "SC points than CF profiles.".format(
                    len(rev_summary), cf_dset, shape[1]
                )
            )
            logger.warning(msg)
            warn(msg)

    def _init_profiles(self):
        """Initialize the output rep profiles attribute."""
        self._profiles = {
            k: np.zeros(
                (len(self.time_index), len(self.meta)), dtype=np.float32
            )
            for k in range(self._n_profiles)
        }

    @ property
    def time_index(self):
        """Get the time index for the rep profiles.

        Returns
        -------
        time_index : pd.datetimeindex
            Time index sourced from the reV gen file.
        """
        if self._time_index is None:
            with Resource(self._gen_fpath) as res:
                ds = "time_index"
                if parse_year(self._cf_dset, option="bool"):
                    year = parse_year(self._cf_dset, option="raise")
                    ds += "-{}".format(year)

                self._time_index = res._get_time_index(ds, slice(None))

        return self._time_index

    @ property
    def meta(self):
        """Meta data for the representative profiles.

        Returns
        -------
        meta : pd.DataFrame
            Meta data for the representative profiles. At the very least,
            this has columns for the region and res class.
        """
        return self._meta

    @ property
    def profiles(self):
        """Get the arrays of representative CF profiles corresponding to meta.

        Returns
        -------
        profiles : dict
            dict of n_profile-keyed arrays with shape (time, n) for the
            representative profiles for each region.
        """
        return self._profiles

    def _init_h5_out(
        self, fout, save_rev_summary=True, scaled_precision=False
    ):
        """Initialize an output h5 file for n_profiles

        Parameters
        ----------
        fout : str
            None or filepath to output h5 file.
        save_rev_summary : bool
            Flag to save full reV SC table to rep profile output.
        scaled_precision : bool
            Flag to scale cf_profiles by 1000 and save as uint16.
        """
        dsets = []
        shapes = {}
        attrs = {}
        chunks = {}
        dtypes = {}

        for i in range(self._n_profiles):
            dset = "rep_profiles_{}".format(i)
            dsets.append(dset)
            shapes[dset] = self.profiles[0].shape
            chunks[dset] = None

            if scaled_precision:
                attrs[dset] = {"scale_factor": 1000}
                dtypes[dset] = np.uint16
            else:
                attrs[dset] = None
                dtypes[dset] = self.profiles[0].dtype

        meta = self.meta.copy()
        for c in meta.columns:
            with contextlib.suppress(ValueError):
                meta[c] = pd.to_numeric(meta[c])

        Outputs.init_h5(
            fout,
            dsets,
            shapes,
            attrs,
            chunks,
            dtypes,
            meta,
            time_index=self.time_index,
        )

        if save_rev_summary:
            with Outputs(fout, mode="a") as out:
                rev_sum = to_records_array(self._rev_summary)
                out._create_dset(
                    "rev_summary", rev_sum.shape, rev_sum.dtype, data=rev_sum
                )

    def _write_h5_out(self, fout, save_rev_summary=True):
        """Write profiles and meta to an output file.

        Parameters
        ----------
        fout : str
            None or filepath to output h5 file.
        save_rev_summary : bool
            Flag to save full reV SC table to rep profile output.
        scaled_precision : bool
            Flag to scale cf_profiles by 1000 and save as uint16.
        """
        with Outputs(fout, mode="a") as out:
            if "rev_summary" in out.datasets and save_rev_summary:
                rev_sum = to_records_array(self._rev_summary)
                out["rev_summary"] = rev_sum

            for i in range(self._n_profiles):
                dset = "rep_profiles_{}".format(i)
                out[dset] = self.profiles[i]

    def save_profiles(
        self, fout, save_rev_summary=True, scaled_precision=False
    ):
        """Initialize fout and save profiles.

        Parameters
        ----------
        fout : str
            None or filepath to output h5 file.
        save_rev_summary : bool
            Flag to save full reV SC table to rep profile output.
        scaled_precision : bool
            Flag to scale cf_profiles by 1000 and save as uint16.
        """

        self._init_h5_out(
            fout,
            save_rev_summary=save_rev_summary,
            scaled_precision=scaled_precision,
        )
        self._write_h5_out(fout, save_rev_summary=save_rev_summary)

    @ abstractmethod
    def _run_serial(self):
        """Abstract method for serial run method."""

    @ abstractmethod
    def _run_parallel(self):
        """Abstract method for parallel run method."""

    @ abstractmethod
    def run(self):
        """Abstract method for generic run method."""


class RepProfiles(RepProfilesBase):
    """RepProfiles"""

<<<<<<< HEAD
    def __init__(
        self,
        gen_fpath,
        rev_summary,
        reg_cols,
        cf_dset="cf_profile",
        rep_method="meanoid",
        err_method="rmse",
        weight=MetaKeyName.GID_COUNTS,
        n_profiles=1,
        aggregate_profiles=False,
    ):
=======
    def __init__(self, gen_fpath, rev_summary, reg_cols,
                 cf_dset='cf_profile',
                 rep_method='meanoid', err_method='rmse',
                 weight=MetaKeyName.GID_COUNTS,
                 n_profiles=1, aggregate_profiles=False):
>>>>>>> d5a6c70e
        """ReV rep profiles class.

        ``reV`` rep profiles compute representative generation profiles
        for each supply curve point output by ``reV`` supply curve
        aggregation. Representative profiles can either be a spatial
        aggregation of generation profiles or actual generation profiles
        that most closely resemble an aggregated profile (selected based
        on an error metric).

        Parameters
        ----------
        gen_fpath : str
            Filepath to ``reV`` generation output HDF5 file to extract
            `cf_dset` dataset from.

            .. Note:: If executing ``reV`` from the command line, this
              path can contain brackets ``{}`` that will be filled in by
              the `analysis_years` input. Alternatively, this input can
              be set to ``"PIPELINE"``, which will parse this input from
              one of these preceding pipeline steps: ``multi-year``,
              ``collect``, ``generation``, or
              ``supply-curve-aggregation``. However, note that duplicate
              executions of any of these commands within the pipeline
              may invalidate this parsing, meaning the `gen_fpath` input
              will have to be specified manually.

        rev_summary : str | pd.DataFrame
            Aggregated ``reV`` supply curve summary file. Must include
            the following columns:

                - ``res_gids`` : string representation of python list
                  containing the resource GID values corresponding to
                  each supply curve point.
                - ``gen_gids`` : string representation of python list
                  containing the ``reV`` generation GID values
                  corresponding to each supply curve point.
                - weight column (name based on `weight` input) : string
                  representation of python list containing the resource
                  GID weights for each supply curve point.

            .. Note:: If executing ``reV`` from the command line, this
              input can be set to ``"PIPELINE"``, which will parse this
              input from one of these preceding pipeline steps:
              ``supply-curve-aggregation`` or ``supply-curve``.
              However, note that duplicate executions of any of these
              commands within the pipeline may invalidate this parsing,
              meaning the `rev_summary` input will have to be specified
              manually.

        reg_cols : str | list
            Label(s) for a categorical region column(s) to extract
            profiles for. For example, ``"state"`` will extract a rep
            profile for each unique entry in the ``"state"`` column in
            `rev_summary`. To get a profile for each supply curve point,
            try setting `reg_cols` to a primary key such as
            ``"sc_gid"``.
        cf_dset : str, optional
            Dataset name to pull generation profiles from. This dataset
            must be present in the `gen_fpath` HDF5 file. By default,
            ``"cf_profile"``

            .. Note:: If executing ``reV`` from the command line, this
              name can contain brackets ``{}`` that will be filled in by
              the `analysis_years` input (e.g. ``"cf_profile-{}"``).

        rep_method : {'mean', 'meanoid', 'median', 'medianoid'}, optional
            Method identifier for calculation of the representative
            profile. By default, ``'meanoid'``
        err_method : {'mbe', 'mae', 'rmse'}, optional
            Method identifier for calculation of error from the
            representative profile. If this input is ``None``, the
            representative meanoid / medianoid profile will be returned
            directly. By default, ``'rmse'``.
        weight : str, optional
            Column in `rev_summary` used to apply weights when computing
            mean profiles. The supply curve table data in the weight
            column should have weight values corresponding to the
            `res_gids` in the same row (i.e. string representation of
            python list containing weight values).

            .. Important:: You'll often want to set this value to
               something other than ``None`` (typically ``"gid_counts"``
               if running on standard ``reV`` outputs). Otherwise, the
               unique generation profiles within each supply curve point
               are weighted equally. For example, if you have a 64x64
               supply curve point, and one generation profile takes up
               4095 (99.98%) 90m cells while a second generation profile
               takes up only one 90m cell (0.02%), they will contribute
               *equally* to the meanoid profile unless these weights are
               specified.

<<<<<<< HEAD
            By default, ``MetaKeyName.GID_COUNTS``.
=======
            By default, :obj:`MetaKeyName.GID_COUNTS`.
>>>>>>> d5a6c70e
        n_profiles : int, optional
            Number of representative profiles to save to the output
            file. By default, ``1``.
        aggregate_profiles : bool, optional
            Flag to calculate the aggregate (weighted meanoid) profile
            for each supply curve point. This behavior is in lieu of
            finding the single profile per region closest to the
            meanoid. If you set this flag to ``True``, the `rep_method`,
            `err_method`, and `n_profiles` inputs will be forcibly set
            to the default values. By default, ``False``.
        """

        log_versions(logger)
        logger.info(
            "Finding representative profiles that are most similar "
            "to the weighted meanoid for each supply curve region."
        )

        if reg_cols is None:
            e = (
                'Need to define "reg_cols"! If you want a profile for each '
                'supply curve point, try setting "reg_cols" to a primary '
                'key such as "sc_gid".'
            )
            logger.error(e)
            raise ValueError(e)
        if isinstance(reg_cols, str):
            reg_cols = [reg_cols]
        elif not isinstance(reg_cols, list):
            reg_cols = list(reg_cols)

        self._aggregate_profiles = aggregate_profiles
        if self._aggregate_profiles:
            logger.info(
                "Aggregate profiles input set to `True`. Setting "
                "'rep_method' to `'meanoid'`, 'err_method' to `None`, "
                "and 'n_profiles' to `1`"
            )
            rep_method = "meanoid"
            err_method = None
            n_profiles = 1

        super().__init__(
            gen_fpath,
            rev_summary,
            reg_cols=reg_cols,
            cf_dset=cf_dset,
            rep_method=rep_method,
            err_method=err_method,
            weight=weight,
            n_profiles=n_profiles,
        )

        self._set_meta()
        self._init_profiles()

    def _set_meta(self):
        """Set the rep profile meta data with each row being a unique
        combination of the region columns."""
        if self._err_method is None:
            self._meta = self._rev_summary
        else:
            self._meta = self._rev_summary.groupby(self._reg_cols)
<<<<<<< HEAD
            self._meta = self._meta[MetaKeyName.TIMEZONE].apply(
                lambda x: stats.mode(x, keepdims=True).mode[0]
=======
            self._meta = (
                self._meta[MetaKeyName.TIMEZONE]
                .apply(lambda x: stats.mode(x, keepdims=True).mode[0])
>>>>>>> d5a6c70e
            )
            self._meta = self._meta.reset_index()

        self._meta["rep_gen_gid"] = None
        self._meta["rep_res_gid"] = None

    def _get_mask(self, region_dict):
        """Get the mask for a given region and res class.

        Parameters
        ----------
        region_dict : dict
            Column-value pairs to filter the rev summary on.

        Returns
        -------
        mask : np.ndarray
            Boolean mask to filter rev_summary to the appropriate
            region_dict values.
        """
        mask = None
        for k, v in region_dict.items():
            temp = self._rev_summary[k] == v
            if mask is None:
                mask = temp
            else:
                mask = mask & temp

        return mask

    def _run_serial(self):
        """Compute all representative profiles in serial."""

        logger.info(
            "Running {} rep profile calculations in serial.".format(
                len(self.meta)
            )
        )
        meta_static = deepcopy(self.meta)
        for i, row in meta_static.iterrows():
            region_dict = {
                k: v for (k, v) in row.to_dict().items() if k in self._reg_cols
            }
            mask = self._get_mask(region_dict)

            if not any(mask):
                logger.warning(
                    "Skipping profile {} out of {} "
                    "for region: {} with no valid mask.".format(
                        i + 1, len(meta_static), region_dict
                    )
                )
            else:
                logger.debug(
                    "Working on profile {} out of {} for region: {}".format(
                        i + 1, len(meta_static), region_dict
                    )
                )
                out = RegionRepProfile.get_region_rep_profile(
                    self._gen_fpath,
                    self._rev_summary[mask],
                    cf_dset=self._cf_dset,
                    rep_method=self._rep_method,
                    err_method=self._err_method,
                    weight=self._weight,
                    n_profiles=self._n_profiles,
                )
                profiles, _, ggids, rgids = out
                logger.info(
                    "Profile {} out of {} complete " "for region: {}".format(
                        i + 1, len(meta_static), region_dict
                    )
                )

                for n in range(profiles.shape[1]):
                    self._profiles[n][:, i] = profiles[:, n]

                    if ggids is None:
                        self._meta.at[i, "rep_gen_gid"] = None
                        self._meta.at[i, "rep_res_gid"] = None
                    elif len(ggids) == 1:
                        self._meta.at[i, "rep_gen_gid"] = ggids[0]
                        self._meta.at[i, "rep_res_gid"] = rgids[0]
                    else:
                        self._meta.at[i, "rep_gen_gid"] = str(ggids)
                        self._meta.at[i, "rep_res_gid"] = str(rgids)

    def _run_parallel(self, max_workers=None, pool_size=72):
        """Compute all representative profiles in parallel.

        Parameters
        ----------
        max_workers : int | None
            Number of parallel workers. 1 will run serial, None will use all
            available.
        pool_size : int
            Number of futures to submit to a single process pool for
            parallel futures.
        """

        logger.info(
            "Kicking off {} rep profile futures.".format(len(self.meta))
        )

        iter_chunks = np.array_split(
            self.meta.index.values, np.ceil(len(self.meta) / pool_size)
        )
        n_complete = 0
        for iter_chunk in iter_chunks:
            logger.debug("Starting process pool...")
            futures = {}
            loggers = [__name__, "reV"]
            with SpawnProcessPool(
                max_workers=max_workers, loggers=loggers
            ) as exe:
                for i in iter_chunk:
                    row = self.meta.loc[i, :]
                    region_dict = {
                        k: v
                        for (k, v) in row.to_dict().items()
                        if k in self._reg_cols
                    }

                    mask = self._get_mask(region_dict)

                    if not any(mask):
                        logger.info(
                            "Skipping profile {} out of {} "
                            "for region: {} with no valid mask.".format(
                                i + 1, len(self.meta), region_dict
                            )
                        )
                    else:
                        future = exe.submit(
                            RegionRepProfile.get_region_rep_profile,
                            self._gen_fpath,
                            self._rev_summary[mask],
                            cf_dset=self._cf_dset,
                            rep_method=self._rep_method,
                            err_method=self._err_method,
                            weight=self._weight,
                            n_profiles=self._n_profiles,
                        )

                        futures[future] = [i, region_dict]

                for future in as_completed(futures):
                    i, region_dict = futures[future]
                    profiles, _, ggids, rgids = future.result()
                    n_complete += 1
                    logger.info(
                        "Future {} out of {} complete "
                        "for region: {}".format(
                            n_complete, len(self.meta), region_dict
                        )
                    )
                    log_mem(logger, log_level="DEBUG")

                    for n in range(profiles.shape[1]):
                        self._profiles[n][:, i] = profiles[:, n]

                    if ggids is None:
                        self._meta.at[i, "rep_gen_gid"] = None
                        self._meta.at[i, "rep_res_gid"] = None
                    elif len(ggids) == 1:
                        self._meta.at[i, "rep_gen_gid"] = ggids[0]
                        self._meta.at[i, "rep_res_gid"] = rgids[0]
                    else:
                        self._meta.at[i, "rep_gen_gid"] = str(ggids)
                        self._meta.at[i, "rep_res_gid"] = str(rgids)

    def run(
        self,
        fout=None,
        save_rev_summary=True,
        scaled_precision=False,
        max_workers=None,
    ):
        """
        Run representative profiles in serial or parallel and save to disc

        Parameters
        ----------
        fout : str, optional
            Filepath to output HDF5 file. If ``None``, output data are
            not written to a file. By default, ``None``.
        save_rev_summary : bool, optional
            Flag to save full ``reV`` supply curve table to rep profile
            output. By default, ``True``.
        scaled_precision : bool, optional
            Flag to scale `cf_profiles` by 1000 and save as uint16.
            By default, ``False``.
        max_workers : int, optional
            Number of parallel rep profile workers. ``1`` will run
            serial, while ``None`` will use all available.
            By default, ``None``.
        """

        if max_workers == 1:
            self._run_serial()
        else:
            self._run_parallel(max_workers=max_workers)

        if fout is not None:
            if self._aggregate_profiles:
                logger.info(
                    "Aggregate profiles input set to `True`. Setting "
                    "'save_rev_summary' input to `False`"
                )
                save_rev_summary = False
            self.save_profiles(
                fout,
                save_rev_summary=save_rev_summary,
                scaled_precision=scaled_precision,
            )

        logger.info("Representative profiles complete!")

        return fout<|MERGE_RESOLUTION|>--- conflicted
+++ resolved
@@ -5,11 +5,7 @@
 
 @author: gbuster
 """
-<<<<<<< HEAD
-
-=======
 import contextlib
->>>>>>> d5a6c70e
 import json
 import logging
 import os
@@ -322,23 +318,10 @@
     RES_GID_COL = MetaKeyName.RES_GIDS
     GEN_GID_COL = MetaKeyName.GEN_GIDS
 
-<<<<<<< HEAD
-    def __init__(
-        self,
-        gen_fpath,
-        rev_summary,
-        cf_dset="cf_profile",
-        rep_method="meanoid",
-        err_method="rmse",
-        weight=MetaKeyName.GID_COUNTS,
-        n_profiles=1,
-    ):
-=======
     def __init__(self, gen_fpath, rev_summary, cf_dset='cf_profile',
                  rep_method='meanoid', err_method='rmse',
                  weight=MetaKeyName.GID_COUNTS,
                  n_profiles=1):
->>>>>>> d5a6c70e
         """
         Parameters
         ----------
@@ -413,17 +396,9 @@
 
             assert MetaKeyName.GID in meta
             source_res_gids = meta[MetaKeyName.GID].values
-<<<<<<< HEAD
-            msg = (
-                'Resource gids from "gid" column in meta data from "{}" '
-                "must be sorted! reV generation should always be run with "
-                "sequential project points.".format(self._gen_fpath)
-            )
-=======
             msg = ('Resource gids from "gid" column in meta data from "{}" '
                    'must be sorted! reV generation should always be run with '
                    'sequential project points.'.format(self._gen_fpath))
->>>>>>> d5a6c70e
             assert np.all(source_res_gids[:-1] <= source_res_gids[1:]), msg
 
             missing = set(self._res_gids) - set(source_res_gids)
@@ -503,31 +478,6 @@
         """Run the representative profile methods to find the meanoid/medianoid
         profile and find the profiles most similar."""
 
-<<<<<<< HEAD
-        if self.weights is not None:
-            if len(self.weights) != self.source_profiles.shape[1]:
-                e = (
-                    'Weights column "{}" resulted in {} weight scalars '
-                    "which doesnt match gid column which yields "
-                    "profiles with shape {}.".format(
-                        self._weight,
-                        len(self.weights),
-                        self.source_profiles.shape,
-                    )
-                )
-                logger.debug(
-                    'Gids from column "res_gids" with len {}: {}'.format(
-                        len(self._res_gids), self._res_gids
-                    )
-                )
-                logger.debug(
-                    'Weights from column "{}" with len {}: {}'.format(
-                        self._weight, len(self.weights), self.weights
-                    )
-                )
-                logger.error(e)
-                raise DataShapeError(e)
-=======
         if (self.weights is not None and
                 (len(self.weights) != self.source_profiles.shape[1])):
             e = ('Weights column "{}" resulted in {} weight scalars '
@@ -542,7 +492,6 @@
                                  self.weights))
             logger.error(e)
             raise DataShapeError(e)
->>>>>>> d5a6c70e
 
         self._profiles, self._i_reps = RepresentativeMethods.run(
             self.source_profiles,
@@ -590,19 +539,6 @@
 
         return rep_gids
 
-<<<<<<< HEAD
-    @classmethod
-    def get_region_rep_profile(
-        cls,
-        gen_fpath,
-        rev_summary,
-        cf_dset="cf_profile",
-        rep_method="meanoid",
-        err_method="rmse",
-        weight=MetaKeyName.GID_COUNTS,
-        n_profiles=1,
-    ):
-=======
     @ classmethod
     def get_region_rep_profile(cls, gen_fpath, rev_summary,
                                cf_dset='cf_profile',
@@ -610,7 +546,6 @@
                                err_method='rmse',
                                weight=MetaKeyName.GID_COUNTS,
                                n_profiles=1):
->>>>>>> d5a6c70e
         """Class method for parallelization of rep profile calc.
 
         Parameters
@@ -665,24 +600,10 @@
 class RepProfilesBase(ABC):
     """Abstract utility framework for representative profile run classes."""
 
-<<<<<<< HEAD
-    def __init__(
-        self,
-        gen_fpath,
-        rev_summary,
-        reg_cols=None,
-        cf_dset="cf_profile",
-        rep_method="meanoid",
-        err_method="rmse",
-        weight=MetaKeyName.GID_COUNTS,
-        n_profiles=1,
-    ):
-=======
     def __init__(self, gen_fpath, rev_summary, reg_cols=None,
                  cf_dset='cf_profile', rep_method='meanoid',
                  err_method='rmse', weight=MetaKeyName.GID_COUNTS,
                  n_profiles=1):
->>>>>>> d5a6c70e
         """
         Parameters
         ----------
@@ -1027,26 +948,11 @@
 class RepProfiles(RepProfilesBase):
     """RepProfiles"""
 
-<<<<<<< HEAD
-    def __init__(
-        self,
-        gen_fpath,
-        rev_summary,
-        reg_cols,
-        cf_dset="cf_profile",
-        rep_method="meanoid",
-        err_method="rmse",
-        weight=MetaKeyName.GID_COUNTS,
-        n_profiles=1,
-        aggregate_profiles=False,
-    ):
-=======
     def __init__(self, gen_fpath, rev_summary, reg_cols,
                  cf_dset='cf_profile',
                  rep_method='meanoid', err_method='rmse',
                  weight=MetaKeyName.GID_COUNTS,
                  n_profiles=1, aggregate_profiles=False):
->>>>>>> d5a6c70e
         """ReV rep profiles class.
 
         ``reV`` rep profiles compute representative generation profiles
@@ -1138,11 +1044,7 @@
                *equally* to the meanoid profile unless these weights are
                specified.
 
-<<<<<<< HEAD
-            By default, ``MetaKeyName.GID_COUNTS``.
-=======
             By default, :obj:`MetaKeyName.GID_COUNTS`.
->>>>>>> d5a6c70e
         n_profiles : int, optional
             Number of representative profiles to save to the output
             file. By default, ``1``.
@@ -1206,14 +1108,9 @@
             self._meta = self._rev_summary
         else:
             self._meta = self._rev_summary.groupby(self._reg_cols)
-<<<<<<< HEAD
-            self._meta = self._meta[MetaKeyName.TIMEZONE].apply(
-                lambda x: stats.mode(x, keepdims=True).mode[0]
-=======
             self._meta = (
                 self._meta[MetaKeyName.TIMEZONE]
                 .apply(lambda x: stats.mode(x, keepdims=True).mode[0])
->>>>>>> d5a6c70e
             )
             self._meta = self._meta.reset_index()
 
