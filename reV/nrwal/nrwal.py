# -*- coding: utf-8 -*-
# pylint: disable=no-member
"""
reV-NRWAL analysis module.

This module runs reV data through the NRWAL compute library. This code was
first developed to use a custom offshore wind LCOE equation library but has
since been refactored to analyze any equation library in NRWAL.

Everything in this module operates on the spatiotemporal resolution of the reV
generation output file. This is usually the wind or solar resource resolution
but could be the supply curve resolution after representative profiles is run.
"""
<<<<<<< HEAD

=======
>>>>>>> d5a6c70e
import logging
from warnings import warn

import numpy as np
import pandas as pd

from reV.generation.generation import Gen
from reV.handlers.outputs import Outputs
<<<<<<< HEAD
from reV.utilities import MetaKeyName, log_versions
=======
from reV.utilities import log_versions, MetaKeyName, SiteDataField
>>>>>>> d5a6c70e
from reV.utilities.exceptions import (
    DataShapeError,
    OffshoreWindInputError,
    OffshoreWindInputWarning,
)

logger = logging.getLogger(__name__)


class RevNrwal:
    """RevNrwal"""

<<<<<<< HEAD
    DEFAULT_META_COLS = ("config",)
    """Columns from the `site_data` table to join to the output meta data"""

    def __init__(
        self,
        gen_fpath,
        site_data,
        sam_files,
        nrwal_configs,
        output_request,
        save_raw=True,
        meta_gid_col=MetaKeyName.GID,
        site_meta_cols=None,
    ):
=======
    DEFAULT_META_COLS = (SiteDataField.CONFIG, )
    """Columns from the `site_data` table to join to the output meta data"""

    def __init__(self, gen_fpath, site_data, sam_files, nrwal_configs,
                 output_request, save_raw=True, meta_gid_col=MetaKeyName.GID,
                 site_meta_cols=None):
>>>>>>> d5a6c70e
        """Framework to handle reV-NRWAL analysis.

        ``reV`` NRWAL analysis runs ``reV`` data through the NRWAL
        compute library. Everything in this module operates on the
        spatiotemporal resolution of the ``reV`` generation output file
        (usually the wind or solar resource resolution but could also be
        the supply curve resolution after representative profiles is
        run).

        Parameters
        ----------
        gen_fpath : str
            Full filepath to HDF5 file with ``reV`` generation or
            rep_profiles output. Anything in the `output_request` input
            is added to and/or manipulated within this file.

            .. Note:: If executing ``reV`` from the command line, this
              input can also be ``"PIPELINE"`` to parse the output of
              one of the previous step and use it as input to this call.
              However, note that duplicate executions of ``reV``
              commands prior to this one within the pipeline may
              invalidate this parsing, meaning the `gen_fpath` input
              will have to be specified manually.

        site_data : str | pd.DataFrame
            Site-specific input data for NRWAL calculation.If this input
            is a string, it should be a path that points to a CSV file.
            Otherwise, this input should be a DataFrame with
            pre-extracted site data. Rows in this table should match
            the `meta_gid_col` in the `gen_fpath` meta data input
            sites via a ``gid`` column. A ``config`` column must also be
            provided that corresponds to the `nrwal_configs` input. Only
            sites with a gid in this file's ``gid`` column will be run
            through NRWAL.
        sam_files : dict | str
            A dictionary mapping SAM input configuration ID(s) to SAM
            configuration(s). Keys are the SAM config ID(s) which
            correspond to the keys in the `nrwal_configs` input. Values
            for each key are either a path to a corresponding SAM
            config file or a full dictionary of SAM config inputs. For
            example::

                sam_files = {
                    "default": "/path/to/default/sam.json",
                    "onshore": "/path/to/onshore/sam_config.yaml",
                    "offshore": {
                        "sam_key_1": "sam_value_1",
                        "sam_key_2": "sam_value_2",
                        ...
                    },
                    ...
                }

            This input can also be a string pointing to a single SAM
            config file. In this case, the ``config`` column of the
            CSV points input should be set to ``None`` or left out
            completely. See the documentation for the ``reV`` SAM class
            (e.g. :class:`reV.SAM.generation.WindPower`,
            :class:`reV.SAM.generation.PvWattsv8`,
            :class:`reV.SAM.generation.Geothermal`, etc.) for
            documentation on the allowed and/or required SAM config file
            inputs.
        nrwal_configs : dict
            A dictionary mapping SAM input configuration ID(s) to NRWAL
            configuration(s). Keys are the SAM config ID(s) which
            correspond to the keys in the `sam_files` input. Values
            for each key are either a path to a corresponding NRWAL YAML
            or JSON config file or a full dictionary of NRWAL config
            inputs. For example::

                nrwal_configs = {
                    "default": "/path/to/default/nrwal.json",
                    "onshore": "/path/to/onshore/nrwal_config.yaml",
                    "offshore": {
                        "nrwal_key_1": "nrwal_value_1",
                        "nrwal_key_2": "nrwal_value_2",
                        ...
                    },
                    ...
                }

        output_request : list | tuple
            List of output dataset names to be written to the
            `gen_fpath` file. Any key from the NRWAL configs or any of
            the inputs (site_data or sam_files) is available to be
            exported as an output dataset. If you want to manipulate a
            dset like ``cf_mean`` from `gen_fpath` and include it in the
            `output_request`, you should set ``save_raw=True`` and then
            use ``cf_mean_raw`` in the NRWAL equations as the input.
            This allows you to define an equation in the NRWAL configs
            for a manipulated ``cf_mean`` output that can be included in
            the `output_request` list.
        save_raw : bool, optional
            Flag to save an initial ("raw") copy of input datasets from
            `gen_fpath` that are also part of the `output_request`. For
            example, if you request ``cf_mean`` in output_request but
            also manipulate the ``cf_mean`` dataset in the NRWAL
            equations, the original ``cf_mean`` will be archived under
            the ``cf_mean_raw`` dataset in `gen_fpath`.
            By default, ``True``.
        meta_gid_col : str, optional
            Column label in the source meta data from `gen_fpath` that
            contains the unique gid identifier. This will be joined to
            the site_data ``gid`` column. By default, ``"gid"``.
        site_meta_cols : list | tuple, optional
            Column labels from `site_data` to be added to the meta data
            table in `gen_fpath`. If ``None``, only the columns in
            :attr:`DEFAULT_META_COLS` will be added. Any columns
            requested via this input will be considered *in addition to*
            the :attr:`DEFAULT_META_COLS`. By default, ``None``.
        """

        log_versions(logger)

        # delayed NRWAL import to cause less errors with old reV installs
        # if not running nrwal.
        from NRWAL import NrwalConfig

        self._meta_gid_col = meta_gid_col
        self._gen_fpath = gen_fpath
        self._site_data = site_data
        self._output_request = output_request
        self._meta_out = None
        self._time_index = None
        self._save_raw = save_raw
        self._nrwal_inputs = self._out = None

        self._nrwal_configs = {
            k: NrwalConfig(v) for k, v in nrwal_configs.items()
        }

        self._site_meta_cols = site_meta_cols
        if self._site_meta_cols is None:
            self._site_meta_cols = list(self.DEFAULT_META_COLS)
        else:
            self._site_meta_cols = list(self._site_meta_cols)
            self._site_meta_cols += list(self.DEFAULT_META_COLS)
            self._site_meta_cols = list(set(self._site_meta_cols))

        self._site_data = self._parse_site_data()
        self._meta_source = self._parse_gen_data()
        self._analysis_gids, self._site_data = self._parse_analysis_gids()

        pc = Gen.get_pc(
<<<<<<< HEAD
            self._site_data[[MetaKeyName.GID, "config"]],
            points_range=None,
            sam_configs=sam_files,
            tech="windpower",
        )
=======
            self._site_data[[SiteDataField.GID, SiteDataField.CONFIG]],
            points_range=None, sam_configs=sam_files, tech='windpower')
>>>>>>> d5a6c70e
        self._project_points = pc.project_points

        self._sam_sys_inputs = self._parse_sam_sys_inputs()
        meta_gids = self.meta_source[self._meta_gid_col].values
<<<<<<< HEAD
        logger.info(
            'Finished initializing NRWAL analysis module for "{}" '
            "{} through {} with {} total generation points and "
            "{} NRWAL analysis points.".format(
                self._meta_gid_col,
                meta_gids.min(),
                meta_gids.max(),
                len(self.meta_source),
                len(self.analysis_gids),
            )
        )

    def _parse_site_data(self, required_columns=(MetaKeyName.GID, "config")):
=======
        logger.info('Finished initializing NRWAL analysis module for "{}" '
                    '{} through {} with {} total generation points and '
                    '{} NRWAL analysis points.'
                    .format(self._meta_gid_col, meta_gids.min(),
                            meta_gids.max(), len(self.meta_source),
                            len(self.analysis_gids)))

    def _parse_site_data(self, required_columns=(SiteDataField.GID,
                                                 SiteDataField.CONFIG)):
>>>>>>> d5a6c70e
        """Parse the site-specific spatial input data file

        Parameters
        ----------
        required_columns : tuple | list
            List of column names that must be in the site_data in
            order to run the reV NRWAL module.

        Returns
        -------
        site_data : pd.DataFrame
            Dataframe of extracted site_data. Each row is an analysis point and
            columns are spatial data inputs.
        """

        if isinstance(self._site_data, str):
            self._site_data = pd.read_csv(self._site_data)

        if "dist_l_to_ts" in self._site_data:
            if self._site_data["dist_l_to_ts"].sum() > 0:
                w = (
                    'Possible incorrect Offshore data input! "dist_l_to_ts" '
                    "(distance land to transmission) input is non-zero. "
                    "Most reV runs set this to zero and input the cost "
                    "of transmission from landfall tie-in to "
                    "transmission feature in the supply curve module."
                )
                logger.warning(w)
                warn(w, OffshoreWindInputWarning)

        for c in required_columns:
            if c not in self._site_data:
                msg = 'Did not find required "{}" column in site_data!'.format(
                    c
                )
                logger.error(msg)
                raise KeyError(msg)

<<<<<<< HEAD
        self._site_data = self._site_data.sort_values(MetaKeyName.GID)
=======
        self._site_data = self._site_data.sort_values(SiteDataField.GID)
>>>>>>> d5a6c70e

        return self._site_data

    def _parse_gen_data(self):
        """Parse generation data and get meta data

        Returns
        -------
        meta : pd.DataFrame
            Full meta data from gen_fpath.
        """

        with Outputs(self._gen_fpath, mode="r") as out:
            meta = out.meta

        msg = (
            'Could not find "{}" column in source generation h5 file '
            "meta data! Available cols: {}".format(
                self._meta_gid_col, meta.columns.values.tolist()
            )
        )
        assert self._meta_gid_col in meta, msg

        # currently an assumption of sorted gids in the reV gen output
        msg = "Source capacity factor meta data is not ordered!"
        meta_gids = list(meta[self._meta_gid_col])
        assert meta_gids == sorted(meta_gids), msg

        return meta

    def _parse_analysis_gids(self):
        """Check the intersection of the generation gids and the site_data
        input gids.

        Returns
        -------
        analysis_gids : np.ndarray
            Array indicating which sites in the source meta data to process
            with NRWAL. This is the intersection of the gids in the generation
            meta data and the gids in the site_data input.
        site_data : pd.DataFrame
            The site_data table reduced to only those gids that are in the
            analysis_gids
        """

        meta_gids = self.meta_source[self._meta_gid_col].values

<<<<<<< HEAD
        missing = ~np.isin(meta_gids, self._site_data[MetaKeyName.GID])
=======
        missing = ~np.isin(meta_gids, self._site_data[SiteDataField.GID])
>>>>>>> d5a6c70e
        if any(missing):
            msg = (
                "{} sites from the generation meta data input were "
                'missing from the "site_data" input and will not be '
                "run through NRWAL: {}".format(
                    missing.sum(), meta_gids[missing]
                )
            )
            logger.info(msg)

<<<<<<< HEAD
        missing = ~np.isin(self._site_data[MetaKeyName.GID], meta_gids)
        if any(missing):
            missing = self._site_data[MetaKeyName.GID].values[missing]
            msg = (
                '{} sites from the "site_data" input were missing from the '
                "generation meta data and will not be run through NRWAL: {}"
                .format(
                    len(missing), missing
                )
            )
            logger.info(msg)

        analysis_gids = set(meta_gids) & set(self._site_data[MetaKeyName.GID])
        analysis_gids = np.array(sorted(list(analysis_gids)))

        # reduce the site data table to only those sites being analyzed
        mask = np.isin(self._site_data[MetaKeyName.GID], meta_gids)
=======
        missing = ~np.isin(self._site_data[SiteDataField.GID], meta_gids)
        if any(missing):
            missing = self._site_data[SiteDataField.GID].values[missing]
            msg = ('{} sites from the "site_data" input were missing from the '
                   'generation meta data and will not be run through NRWAL: {}'
                   .format(len(missing), missing))
            logger.info(msg)

        analysis_gids = (set(meta_gids)
                         & set(self._site_data[SiteDataField.GID]))
        analysis_gids = np.array(sorted(list(analysis_gids)))

        # reduce the site data table to only those sites being analyzed
        mask = np.isin(self._site_data[SiteDataField.GID], meta_gids)
>>>>>>> d5a6c70e
        self._site_data = self._site_data[mask]

        return analysis_gids, self._site_data

    def _parse_sam_sys_inputs(self):
        """Get the SAM system inputs dict from project points.

        Returns
        -------
        system_inputs : pd.DataFrame
            DataFrame of SAM config inputs (columns) for every active nrwal
            analysis gid (row). Index is resource gids and there is also a
            column "gid" with the copied gids.
        """

        system_inputs = {}

        for gid in self.analysis_gids:
            system_inputs[gid] = self._project_points[gid][1]

        system_inputs = pd.DataFrame(system_inputs).T
        system_inputs = system_inputs.sort_index()
<<<<<<< HEAD
        system_inputs[MetaKeyName.GID] = system_inputs.index.values
        system_inputs.index.name = MetaKeyName.GID
        mask = system_inputs[MetaKeyName.GID].isin(self.analysis_gids)
=======
        system_inputs[SiteDataField.GID] = system_inputs.index.values
        system_inputs.index.name = SiteDataField.GID
        mask = system_inputs[SiteDataField.GID].isin(self.analysis_gids)
>>>>>>> d5a6c70e
        system_inputs = system_inputs[mask]

        return system_inputs

    def _init_outputs(self):
        """Initialize a dictionary of outputs with dataset names as keys and
        numpy arrays as values. All datasets are initialized as 1D arrays and
        must be overwritten if found to be 2D. Only active analysis sites will
        have data in the output, sites that were not found in the site_data
        "gid" column will not have data in these output arrays

        Returns
        -------
        out : dict
            Dictionary of output data
        """
        out = {}

        for key in self._output_request:
            out[key] = np.full(
                len(self.analysis_gids), np.nan, dtype=np.float32
            )

            if key in self.gen_dsets and not self._save_raw:
                msg = (
                    'Output request "{0}" was also found in '
                    "the source gen file but save_raw=False! If "
                    "you are manipulating this "
                    "dset, make sure you set save_raw=False "
                    'and reference "{0}_raw" as the '
                    'input in the NRWAL equations and then define "{0}" '
                    "as the final manipulated dataset.".format(key)
                )
                logger.warning(msg)
                warn(msg)
            elif key in self.gen_dsets:
                msg = (
                    'Output request "{0}" was also found in '
                    "the source gen file. If you are manipulating this "
                    'dset, make sure you reference "{0}_raw" as the '
                    'input in the NRWAL equations and then define "{0}" '
                    "as the final manipulated dataset.".format(key)
                )
                logger.info(msg)

            if key in self._nrwal_inputs:
                out[key] = self._nrwal_inputs[key]

        return out

    def _preflight_checks(self):
        """Run some preflight checks on the offshore inputs"""
        sam_files = {
            k: v
            for k, v in self._project_points.sam_inputs.items()
            if k in self._nrwal_configs
        }

        for cid, sys_in in sam_files.items():
            loss1 = sys_in.get("wind_farm_losses_percent", 0)
            loss2 = sys_in.get("turb_generic_loss", 0)
            if loss1 != 0 or loss2 != 0:
                msg = (
                    'Wind farm loss for config "{}" is not 0. When using '
                    "NRWAL for offshore analysis, consider using gross "
                    "capacity factors from reV generation and applying "
                    "spatially dependent losses from the NRWAL equations"
                    .format(cid)
                )
                logger.info(msg)

        available_ids = list(self._nrwal_configs.keys())
<<<<<<< HEAD
        requested_ids = list(self._site_data["config"].values)
=======
        requested_ids = list(self._site_data[SiteDataField.CONFIG].values)
>>>>>>> d5a6c70e
        missing = set(requested_ids) - set(available_ids)
        if any(missing):
            msg = (
                "The following config ids were requested in the offshore "
                "data input but were not available in the NRWAL config "
                "input dict: {}".format(missing)
            )
            logger.error(msg)
            raise OffshoreWindInputError(msg)

<<<<<<< HEAD
        check_gid_order = (
            self._site_data[MetaKeyName.GID].values
            == self._sam_sys_inputs[MetaKeyName.GID].values
        )
        msg = "NRWAL site_data and system input dataframe had bad order"
=======
        check_gid_order = (self._site_data[SiteDataField.GID].values
                           == self._sam_sys_inputs[SiteDataField.GID].values)
        msg = 'NRWAL site_data and system input dataframe had bad order'
>>>>>>> d5a6c70e
        assert (check_gid_order).all(), msg

        missing = [c for c in self._site_meta_cols if c not in self._site_data]
        if any(missing):
            msg = (
                "Could not find requested NRWAL site data pass through "
                "columns in offshore input data: {}".format(missing)
            )
            logger.error(msg)
            raise OffshoreWindInputError(msg)

    def _get_input_data(self):
        """Get all the input data from the site_data, SAM system configs, and
        generation h5 file, formatted together in one dictionary for NRWAL.

        Returns
        -------
        nrwal_inputs : dict
            Dictionary mapping required NRWAL input variable names (keys) to 1
            or 2D arrays of inputs for all the analysis_gids
        """

        logger.info("Setting up input data for NRWAL...")

        # preconditions for this to work properly
        assert len(self._site_data) == len(self.analysis_gids)
        assert len(self._sam_sys_inputs) == len(self.analysis_gids)

        all_required = []
        for config_id, nrwal_config in self._nrwal_configs.items():
            all_required += list(nrwal_config.required_inputs)
            all_required = list(set(all_required))

            missing_vars = [
                var
                for var in nrwal_config.required_inputs
                if var not in self._site_data
                and var not in self.meta_source
                and var not in self._sam_sys_inputs
                and var not in self.gen_dsets
            ]

            if any(missing_vars):
                msg = (
                    "Could not find required input variables {} "
                    'for NRWAL config "{}" in either the offshore '
                    "data or the SAM system data!".format(
                        missing_vars, config_id
                    )
                )
                logger.error(msg)
                raise OffshoreWindInputError(msg)

<<<<<<< HEAD
        meta_data_vars = [
            var for var in all_required if var in self.meta_source
        ]
        logger.info(
            "Pulling the following inputs from the gen meta data: {}".format(
                meta_data_vars
            )
        )
        nrwal_inputs = {
            var: self.meta_source[var].values[self.analysis_mask]
            for var in meta_data_vars
        }

        site_data_vars = [
            var
            for var in all_required
            if var in self._site_data and var not in nrwal_inputs
        ]
        site_data_vars.append("config")
        logger.info(
            "Pulling the following inputs from the site_data input: {}".format(
                site_data_vars
            )
        )
=======
        meta_data_vars = [var for var in all_required
                          if var in self.meta_source]
        logger.info('Pulling the following inputs from the gen meta data: {}'
                    .format(meta_data_vars))
        nrwal_inputs = {var: self.meta_source[var].values[self.analysis_mask]
                        for var in meta_data_vars}

        site_data_vars = [var for var in all_required
                          if var in self._site_data
                          and var not in nrwal_inputs]
        site_data_vars.append(SiteDataField.CONFIG)
        logger.info('Pulling the following inputs from the site_data input: {}'
                    .format(site_data_vars))
>>>>>>> d5a6c70e
        for var in site_data_vars:
            nrwal_inputs[var] = self._site_data[var].values

        sam_sys_vars = [
            var
            for var in all_required
            if var in self._sam_sys_inputs and var not in nrwal_inputs
        ]
        logger.info(
            "Pulling the following inputs from the SAM system "
            "configs: {}".format(sam_sys_vars)
        )
        for var in sam_sys_vars:
            nrwal_inputs[var] = self._sam_sys_inputs[var].values

        gen_vars = [
            var
            for var in all_required
            if var in self.gen_dsets and var not in nrwal_inputs
        ]
        logger.info(
            "Pulling the following inputs from the generation "
            "h5 file: {}".format(gen_vars)
        )
        with Outputs(self._gen_fpath, mode="r") as f:
            source_gids = self.meta_source[self._meta_gid_col]
            gen_gids = np.where(source_gids.isin(self.analysis_gids))[0]
            for var in gen_vars:
                shape = f.shapes[var]
                if len(shape) == 1:
                    nrwal_inputs[var] = f[var, gen_gids]
                elif len(shape) == 2:
                    nrwal_inputs[var] = f[var, :, gen_gids]
                else:
                    msg = (
                        'Data shape for "{}" must be 1 or 2D but '
                        "received: {}".format(var, shape)
                    )
                    logger.error(msg)
                    raise DataShapeError(msg)

        logger.info("Finished setting up input data for NRWAL!")

        return nrwal_inputs

    @property
    def time_index(self):
        """Get the source time index."""
        if self._time_index is None:
            with Outputs(self._gen_fpath, mode="r") as out:
                self._time_index = out.time_index

        return self._time_index

    @property
    def gen_dsets(self):
        """Get the available datasets from the gen source file"""
        with Outputs(self._gen_fpath, mode="r") as out:
            dsets = out.dsets

        return dsets

    @property
    def meta_source(self):
        """Get the full meta data (onshore + offshore)"""
        return self._meta_source

    @property
    def meta_out(self):
        """Get the combined onshore and offshore meta data."""
        if self._meta_out is None:
            self._meta_out = self._meta_source.copy()
            for col in self._site_meta_cols:
                data = self._nrwal_inputs[col]
                self._meta_out.loc[self.analysis_mask, col] = data

        return self._meta_out

    @property
    def analysis_mask(self):
        """Get a boolean array to mask the source generation meta data where
        True is sites that are to be analyzed by NRWAL.

        Returns
        -------
        np.ndarray
        """
        mask = np.isin(
            self.meta_source[self._meta_gid_col], self.analysis_gids
        )
        return mask

    @property
    def analysis_gids(self):
        """Get an array of gids from the source generation meta data that are
        to-be analyzed by nrwal.

        Returns
        -------
        np.ndarray
        """
        return self._analysis_gids

    @property
    def outputs(self):
        """Get a dict of NRWAL outputs. Only active analysis sites will have
        data in the output, sites that were not found in the site_data "gid"
        column will not have data in these output arrays"""
        return self._out

    def _save_nrwal_out(self, name, nrwal_out, output_mask):
        """Save a dataset from the nrwal_out dictionary to the self._out
        attribute

        Parameters
        ----------
        name : str
            Dataset name of the nrwal output to be saved.
        nrwal_out : dict
            Output dictionary from a successfully evaluated NrwalConfig object
            containing the dataset with the input name
        output_mask : np.ndarray
            Boolean array showing which gids in self.analysis_gids should be
            assigned data from this NRWAL output. If not all true, there are
            probably multiple NrwalConfig objects that map to different sets of
            gids.
        """
        value = nrwal_out[name]
        value = self._value_to_array(value, name)

        if len(value.shape) == 1:
            self._out[name][output_mask] = value[output_mask]

        elif len(value.shape) == 2:
            if len(self._out[name].shape) == 1:
                if not all(np.isnan(self._out[name])):
                    msg = (
                        'Output dataset "{}" was initialized as 1D but was '
                        "later found to be 2D but was not all NaN!".format(
                            name
                        )
                    )
                    logger.error(msg)
                    raise DataShapeError(msg)

                # re-initialize the dataset as 2D now that we
                # know what the output looks like
                out_shape = (len(self.time_index), len(self.analysis_gids))
                self._out[name] = np.full(out_shape, np.nan, dtype=np.float32)

            self._out[name][:, output_mask] = value[:, output_mask]

        else:
            msg = (
                'Could not make sense of NRWAL output "{}" '
                "with shape {}".format(name, value.shape)
            )
            logger.error(msg)
            raise DataShapeError(msg)

    def _save_nrwal_misc(self, name, nrwal_config, output_mask):
        """Save miscellaneous output requests from a NRWAL config object (not
        NRWAL output dictionary) to the self._out attribute.

        Parameters
        ----------
        name : str
            Dataset name of the nrwal output to be saved.
        nrwal_config : NrwalConfig
            NrwalConfig object containing NRWAL Equation objects or something
            else that is to be exported to the outputs
        output_mask : np.ndarray
            Boolean array showing which gids in self.analysis_gids should be
            assigned data from this NRWAL output. If not all true, there are
            probably multiple NrwalConfig objects that map to different sets of
            gids.
        """

        from NRWAL import Equation

        value = nrwal_config[name]

        if isinstance(value, Equation):
            msg = (
                'Cannot retrieve Equation "{}" from NRWAL. '
                "Must be a number!".format(name)
            )
            assert not any(value.variables), msg
            value = value.eval()

        value = self._value_to_array(value, name)
        self._out[name][output_mask] = value[output_mask]

    def _value_to_array(self, value, name):
        """Turn the input into numpy array if it isn't already."""
        if np.issubdtype(type(value), np.number):
            value *= np.ones(len(self.analysis_gids), dtype=np.float32)

        if not isinstance(value, np.ndarray):
            msg = (
                'NRWAL key "{}" returned bad type of "{}", needs to be '
                "numeric or an output array.".format(name, type(value))
            )
            logger.error(msg)
            raise TypeError(msg)
        return value

    def run_nrwal(self):
        """Run analysis via the NRWAL analysis library"""

        self._preflight_checks()
        self.save_raw_dsets()
        self._nrwal_inputs = self._get_input_data()
        self._out = self._init_outputs()

        for i, (cid, nrwal_config) in enumerate(self._nrwal_configs.items()):
<<<<<<< HEAD
            output_mask = self._site_data["config"].values == cid
            logger.info(
                'Running NRWAL config {} of {}: "{}" and applying '
                "to {} out of {} total sites".format(
                    i + 1,
                    len(self._nrwal_configs),
                    cid,
                    output_mask.sum(),
                    len(output_mask),
                )
            )
=======
            output_mask = self._site_data[SiteDataField.CONFIG].values == cid
            logger.info('Running NRWAL config {} of {}: "{}" and applying '
                        'to {} out of {} total sites'
                        .format(i + 1, len(self._nrwal_configs), cid,
                                output_mask.sum(), len(output_mask)))
>>>>>>> d5a6c70e

            nrwal_out = nrwal_config.eval(inputs=self._nrwal_inputs)

            # pylint: disable=C0201
            for name in self._out.keys():
                if name in nrwal_out:
                    self._save_nrwal_out(name, nrwal_out, output_mask)

                elif name in nrwal_config.keys():
                    self._save_nrwal_misc(name, nrwal_config, output_mask)

                elif name not in self._nrwal_inputs:
                    msg = (
                        'Could not find "{}" in the output dict of NRWAL '
                        "config {}".format(name, cid)
                    )
                    logger.warning(msg)
                    warn(msg)

    def check_outputs(self):
        """Check the nrwal outputs for nan values and raise errors if found."""
        for name, arr in self._out.items():
            if np.isnan(arr).all():
                msg = (
                    'Output array "{}" is all NaN! Probably was not '
                    "found in the available NRWAL keys.".format(name)
                )
                logger.warning(msg)
                warn(msg)
            elif np.isnan(arr).any():
                mask = np.isnan(arr)
                nan_meta = self.meta_source[self.analysis_mask][mask]
                nan_gids = nan_meta[self._meta_gid_col].values
                msg = (
                    "NaN values ({} out of {}) persist in NRWAL "
                    'output "{}"!'.format(np.isnan(arr).sum(), len(arr), name)
                )
                logger.warning(msg)
                logger.warning(
                    "This is the NRWAL meta that is causing NaN "
                    "outputs: {}".format(nan_meta)
                )
                logger.warning(
                    "These are the resource gids causing NaN "
                    "outputs: {}".format(nan_gids)
                )
                warn(msg)

    def save_raw_dsets(self):
        """If requested by save_raw=True, archive raw datasets that exist in
        the gen_fpath file and are also requested in the output_request"""
        if self._save_raw:
            with Outputs(self._gen_fpath, "a") as f:
                for dset in self._output_request:
                    dset_raw = "{}_raw".format(dset)
                    if dset in f and dset_raw not in f:
                        logger.info(
                            'Saving raw data from "{}" to "{}"'.format(
                                dset, dset_raw
                            )
                        )
                        f._add_dset(
                            dset_raw,
                            f[dset],
                            f.dtypes[dset],
                            attrs=f.attrs[dset],
                        )

    def write_to_gen_fpath(self):
        """Save NRWAL outputs to input generation fpath file.

        Returns
        -------
        str
            Path to output file.
        """

        logger.info("Writing NRWAL outputs to: {}".format(self._gen_fpath))
        write_all = self.analysis_mask.all()

        with Outputs(self._gen_fpath, "a") as f:
            meta_attrs = f.attrs["meta"]
            del f._h5["meta"]
            f._set_meta("meta", self.meta_out, attrs=meta_attrs)

            for dset, arr in self._out.items():
                if len(arr.shape) == 1:
                    data = np.full(
                        len(self.meta_source), np.nan, dtype=np.float32
                    )
                else:
                    full_shape = (len(self.time_index), len(self.meta_source))
                    data = np.full(full_shape, np.nan, dtype=np.float32)

                dset_attrs = {"scale_factor": 1}
                dset_dtype = np.float32
                if dset in f.dsets:
                    logger.info(
                        'Found "{}" in file, loading data and '
                        "overwriting data for {} out of {} sites.".format(
                            dset,
                            self.analysis_mask.sum(),
                            len(self.analysis_mask),
                        )
                    )
                    dset_attrs = f.attrs[dset]
                    dset_dtype = f.dtypes[dset]
                    if not write_all:
                        data = f[dset]

                if len(arr.shape) == 1:
                    data[self.analysis_mask] = arr
                else:
                    data[:, self.analysis_mask] = arr

                logger.info(
                    'Writing final "{}" to: {}'.format(dset, self._gen_fpath)
                )
                f._add_dset(dset, data, dset_dtype, attrs=dset_attrs)

        logger.info(
            "Finished writing NRWAL outputs to: {}".format(self._gen_fpath)
        )
        return self._gen_fpath

    def write_meta_to_csv(self, out_fpath=None):
        """Combine NRWAL outputs with meta and write to output csv.

        Parameters
        ----------
        out_fpath : str, optional
            Full path to output NRWAL CSV file. The file path does not
            need to include file ending - it will be added automatically
            if missing. If ``None``, the generation HDF5 filepath will
            be converted to a CSV out path by replacing the ".h5" file
            ending with ".csv". By default, ``None``.

        Returns
        -------
        str
            Path to output file.
        """
        if out_fpath is None:
            out_fpath = self._gen_fpath.replace(".h5", ".csv")
        elif not out_fpath.endswith(".csv"):
            out_fpath = "{}.csv".format(out_fpath)

        logger.info("Writing NRWAL outputs to: {}".format(out_fpath))
        meta_out = self.meta_out[self.analysis_mask].copy()

        for dset, arr in self._out.items():
            if len(arr.shape) != 1 or arr.shape[0] != meta_out.shape[0]:
                msg = (
                    "Skipping output {!r}: shape {} cannot be combined "
                    "with meta of shape {}!".format(
                        dset, arr.shape, meta_out.shape
                    )
                )
                logger.warning(msg)
                warn(msg)
                continue
            meta_out[dset] = arr

        meta_out.to_csv(out_fpath, index=False)
        logger.info("Finished writing NRWAL outputs to: {}".format(out_fpath))
        return out_fpath

    def run(self, csv_output=False, out_fpath=None):
        """Run NRWAL analysis.

        Parameters
        ----------
        csv_output : bool, optional
            Option to write H5 file meta + all requested outputs to
            CSV file instead of storing in the HDF5 file directly. This
            can be useful if the same HDF5 file is used for multiple
            sets of NRWAL runs. Note that all requested output datasets
            must be 1-dimensional in order to fir within the CSV output.

            .. Important:: This option is not compatible with
              ``save_raw=True``. If you set ``csv_output=True``, then
              the `save_raw` option is forced to be ``False``.
              Therefore, make sure that you do not have any references
              to "input_dataset_name_raw" in your NRWAL config. If you
              need to manipulate an input dataset, save it to a
              different output name in the NRWAL config or manually add
              an "input_dataset_name_raw" dataset to your generation
              HDF5 file before running NRWAL.

            By default, ``False``.
        out_fpath : str, optional
            This option has no effect if ``csv_output=False``.
            Otherwise, this should be the full path to output NRWAL CSV
            file. The file path does not need to include file ending -
            it will be added automatically if missing. If ``None``, the
            generation HDF5 filepath will be converted to a CSV out path
            by replacing the ".h5" file ending with ".csv".
            By default, ``None``.

        Returns
        -------
        str
            Path to output file.
        """
        if csv_output and self._save_raw:
            msg = (
                "`save_raw` option not allowed with `csv_output`. Setting"
                "`save_raw=False`"
            )
            logger.warning(msg)
            warn(msg)
            self._save_raw = False

        if any(self.analysis_gids):
            self.run_nrwal()
            self.check_outputs()
            if csv_output:
                out_fp = self.write_meta_to_csv(out_fpath)
            else:
                out_fp = self.write_to_gen_fpath()

        logger.info("NRWAL module complete!")

        return out_fp<|MERGE_RESOLUTION|>--- conflicted
+++ resolved
@@ -11,10 +11,6 @@
 generation output file. This is usually the wind or solar resource resolution
 but could be the supply curve resolution after representative profiles is run.
 """
-<<<<<<< HEAD
-
-=======
->>>>>>> d5a6c70e
 import logging
 from warnings import warn
 
@@ -23,11 +19,7 @@
 
 from reV.generation.generation import Gen
 from reV.handlers.outputs import Outputs
-<<<<<<< HEAD
-from reV.utilities import MetaKeyName, log_versions
-=======
 from reV.utilities import log_versions, MetaKeyName, SiteDataField
->>>>>>> d5a6c70e
 from reV.utilities.exceptions import (
     DataShapeError,
     OffshoreWindInputError,
@@ -40,29 +32,12 @@
 class RevNrwal:
     """RevNrwal"""
 
-<<<<<<< HEAD
-    DEFAULT_META_COLS = ("config",)
-    """Columns from the `site_data` table to join to the output meta data"""
-
-    def __init__(
-        self,
-        gen_fpath,
-        site_data,
-        sam_files,
-        nrwal_configs,
-        output_request,
-        save_raw=True,
-        meta_gid_col=MetaKeyName.GID,
-        site_meta_cols=None,
-    ):
-=======
     DEFAULT_META_COLS = (SiteDataField.CONFIG, )
     """Columns from the `site_data` table to join to the output meta data"""
 
     def __init__(self, gen_fpath, site_data, sam_files, nrwal_configs,
                  output_request, save_raw=True, meta_gid_col=MetaKeyName.GID,
                  site_meta_cols=None):
->>>>>>> d5a6c70e
         """Framework to handle reV-NRWAL analysis.
 
         ``reV`` NRWAL analysis runs ``reV`` data through the NRWAL
@@ -207,21 +182,12 @@
         self._analysis_gids, self._site_data = self._parse_analysis_gids()
 
         pc = Gen.get_pc(
-<<<<<<< HEAD
-            self._site_data[[MetaKeyName.GID, "config"]],
-            points_range=None,
-            sam_configs=sam_files,
-            tech="windpower",
-        )
-=======
             self._site_data[[SiteDataField.GID, SiteDataField.CONFIG]],
             points_range=None, sam_configs=sam_files, tech='windpower')
->>>>>>> d5a6c70e
         self._project_points = pc.project_points
 
         self._sam_sys_inputs = self._parse_sam_sys_inputs()
         meta_gids = self.meta_source[self._meta_gid_col].values
-<<<<<<< HEAD
         logger.info(
             'Finished initializing NRWAL analysis module for "{}" '
             "{} through {} with {} total generation points and "
@@ -234,18 +200,8 @@
             )
         )
 
-    def _parse_site_data(self, required_columns=(MetaKeyName.GID, "config")):
-=======
-        logger.info('Finished initializing NRWAL analysis module for "{}" '
-                    '{} through {} with {} total generation points and '
-                    '{} NRWAL analysis points.'
-                    .format(self._meta_gid_col, meta_gids.min(),
-                            meta_gids.max(), len(self.meta_source),
-                            len(self.analysis_gids)))
-
     def _parse_site_data(self, required_columns=(SiteDataField.GID,
                                                  SiteDataField.CONFIG)):
->>>>>>> d5a6c70e
         """Parse the site-specific spatial input data file
 
         Parameters
@@ -284,11 +240,7 @@
                 logger.error(msg)
                 raise KeyError(msg)
 
-<<<<<<< HEAD
-        self._site_data = self._site_data.sort_values(MetaKeyName.GID)
-=======
         self._site_data = self._site_data.sort_values(SiteDataField.GID)
->>>>>>> d5a6c70e
 
         return self._site_data
 
@@ -336,11 +288,7 @@
 
         meta_gids = self.meta_source[self._meta_gid_col].values
 
-<<<<<<< HEAD
-        missing = ~np.isin(meta_gids, self._site_data[MetaKeyName.GID])
-=======
         missing = ~np.isin(meta_gids, self._site_data[SiteDataField.GID])
->>>>>>> d5a6c70e
         if any(missing):
             msg = (
                 "{} sites from the generation meta data input were "
@@ -351,25 +299,6 @@
             )
             logger.info(msg)
 
-<<<<<<< HEAD
-        missing = ~np.isin(self._site_data[MetaKeyName.GID], meta_gids)
-        if any(missing):
-            missing = self._site_data[MetaKeyName.GID].values[missing]
-            msg = (
-                '{} sites from the "site_data" input were missing from the '
-                "generation meta data and will not be run through NRWAL: {}"
-                .format(
-                    len(missing), missing
-                )
-            )
-            logger.info(msg)
-
-        analysis_gids = set(meta_gids) & set(self._site_data[MetaKeyName.GID])
-        analysis_gids = np.array(sorted(list(analysis_gids)))
-
-        # reduce the site data table to only those sites being analyzed
-        mask = np.isin(self._site_data[MetaKeyName.GID], meta_gids)
-=======
         missing = ~np.isin(self._site_data[SiteDataField.GID], meta_gids)
         if any(missing):
             missing = self._site_data[SiteDataField.GID].values[missing]
@@ -384,7 +313,6 @@
 
         # reduce the site data table to only those sites being analyzed
         mask = np.isin(self._site_data[SiteDataField.GID], meta_gids)
->>>>>>> d5a6c70e
         self._site_data = self._site_data[mask]
 
         return analysis_gids, self._site_data
@@ -407,15 +335,9 @@
 
         system_inputs = pd.DataFrame(system_inputs).T
         system_inputs = system_inputs.sort_index()
-<<<<<<< HEAD
-        system_inputs[MetaKeyName.GID] = system_inputs.index.values
-        system_inputs.index.name = MetaKeyName.GID
-        mask = system_inputs[MetaKeyName.GID].isin(self.analysis_gids)
-=======
         system_inputs[SiteDataField.GID] = system_inputs.index.values
         system_inputs.index.name = SiteDataField.GID
         mask = system_inputs[SiteDataField.GID].isin(self.analysis_gids)
->>>>>>> d5a6c70e
         system_inputs = system_inputs[mask]
 
         return system_inputs
@@ -488,11 +410,7 @@
                 logger.info(msg)
 
         available_ids = list(self._nrwal_configs.keys())
-<<<<<<< HEAD
-        requested_ids = list(self._site_data["config"].values)
-=======
         requested_ids = list(self._site_data[SiteDataField.CONFIG].values)
->>>>>>> d5a6c70e
         missing = set(requested_ids) - set(available_ids)
         if any(missing):
             msg = (
@@ -503,17 +421,9 @@
             logger.error(msg)
             raise OffshoreWindInputError(msg)
 
-<<<<<<< HEAD
-        check_gid_order = (
-            self._site_data[MetaKeyName.GID].values
-            == self._sam_sys_inputs[MetaKeyName.GID].values
-        )
-        msg = "NRWAL site_data and system input dataframe had bad order"
-=======
         check_gid_order = (self._site_data[SiteDataField.GID].values
                            == self._sam_sys_inputs[SiteDataField.GID].values)
         msg = 'NRWAL site_data and system input dataframe had bad order'
->>>>>>> d5a6c70e
         assert (check_gid_order).all(), msg
 
         missing = [c for c in self._site_meta_cols if c not in self._site_data]
@@ -567,7 +477,6 @@
                 logger.error(msg)
                 raise OffshoreWindInputError(msg)
 
-<<<<<<< HEAD
         meta_data_vars = [
             var for var in all_required if var in self.meta_source
         ]
@@ -581,32 +490,12 @@
             for var in meta_data_vars
         }
 
-        site_data_vars = [
-            var
-            for var in all_required
-            if var in self._site_data and var not in nrwal_inputs
-        ]
-        site_data_vars.append("config")
-        logger.info(
-            "Pulling the following inputs from the site_data input: {}".format(
-                site_data_vars
-            )
-        )
-=======
-        meta_data_vars = [var for var in all_required
-                          if var in self.meta_source]
-        logger.info('Pulling the following inputs from the gen meta data: {}'
-                    .format(meta_data_vars))
-        nrwal_inputs = {var: self.meta_source[var].values[self.analysis_mask]
-                        for var in meta_data_vars}
-
         site_data_vars = [var for var in all_required
                           if var in self._site_data
                           and var not in nrwal_inputs]
         site_data_vars.append(SiteDataField.CONFIG)
         logger.info('Pulling the following inputs from the site_data input: {}'
                     .format(site_data_vars))
->>>>>>> d5a6c70e
         for var in site_data_vars:
             nrwal_inputs[var] = self._site_data[var].values
 
@@ -823,25 +712,11 @@
         self._out = self._init_outputs()
 
         for i, (cid, nrwal_config) in enumerate(self._nrwal_configs.items()):
-<<<<<<< HEAD
-            output_mask = self._site_data["config"].values == cid
-            logger.info(
-                'Running NRWAL config {} of {}: "{}" and applying '
-                "to {} out of {} total sites".format(
-                    i + 1,
-                    len(self._nrwal_configs),
-                    cid,
-                    output_mask.sum(),
-                    len(output_mask),
-                )
-            )
-=======
             output_mask = self._site_data[SiteDataField.CONFIG].values == cid
             logger.info('Running NRWAL config {} of {}: "{}" and applying '
                         'to {} out of {} total sites'
                         .format(i + 1, len(self._nrwal_configs), cid,
                                 output_mask.sum(), len(output_mask)))
->>>>>>> d5a6c70e
 
             nrwal_out = nrwal_config.eval(inputs=self._nrwal_inputs)
 
