# -*- coding: utf-8 -*-
"""reV-to-SAM econ interface module.

Wraps the NREL-PySAM lcoefcr and singleowner modules with
additional reV features.
"""
import logging
from copy import deepcopy
from warnings import warn

import numpy as np
import PySAM.Lcoefcr as PySamLCOE
import PySAM.Singleowner as PySamSingleOwner

from reV.handlers.outputs import Outputs
from reV.SAM.defaults import DefaultLCOE, DefaultSingleOwner
from reV.SAM.SAM import RevPySam
from reV.SAM.windbos import WindBos
<<<<<<< HEAD
from reV.utilities import MetaKeyName
=======
>>>>>>> d5a6c70e
from reV.utilities.exceptions import SAMExecutionError
from reV.utilities import ResourceMetaField

logger = logging.getLogger(__name__)


class Economic(RevPySam):
    """Base class for SAM economic models."""

    MODULE = None

    def __init__(self, sam_sys_inputs, site_sys_inputs=None,
                 output_request='lcoe_fcr'):
        """Initialize a SAM economic model object.

        Parameters
        ----------
        sam_sys_inputs : dict
            Site-agnostic SAM system model inputs arguments.
        site_sys_inputs : dict
            Optional set of site-specific SAM system inputs to complement the
            site-agnostic inputs.
        output_request : list | tuple | str
            Requested SAM output(s) (e.g., 'ppa_price', 'lcoe_fcr').
        """

        self._site = None

        if isinstance(output_request, (list, tuple)):
            self.output_request = output_request
        else:
            self.output_request = (output_request,)

        super().__init__(meta=None, sam_sys_inputs=sam_sys_inputs,
                         site_sys_inputs=site_sys_inputs,
                         output_request=output_request)

    @staticmethod
    def _parse_sys_cap(site, inputs, site_df):
        """Find the system capacity variable in either inputs or df.

        Parameters
        ----------
        site : int
            Site gid.
        inputs : dict
            Generic system inputs (not site-specific).
        site_df : pd.DataFrame
            Site-specific inputs table with index = site gid's

        Returns
        -------
        sys_cap : int | float
            System nameplate capacity in native units (SAM is kW).
        """

        if ('system_capacity' not in inputs
                and 'turbine_capacity' not in inputs
                and 'system_capacity' not in site_df
                and 'turbine_capacity' not in site_df):
            raise SAMExecutionError('Input parameter "system_capacity" '
                                    'or "turbine_capacity" '
                                    'must be included in the SAM config '
                                    'inputs or site-specific inputs in '
                                    'order to calculate annual energy '
                                    'yield for LCOE. Received the following '
                                    'inputs, site_df:\n{}\n{}'
                                    .format(inputs, site_df.head()))

        if 'system_capacity' in inputs:
            sys_cap = inputs['system_capacity']
        elif 'turbine_capacity' in inputs:
            sys_cap = inputs['turbine_capacity']
        elif 'system_capacity' in site_df:
            sys_cap = site_df.loc[site, 'system_capacity']
        elif 'turbine_capacity' in site_df:
            sys_cap = site_df.loc[site, 'turbine_capacity']

        return sys_cap

    @classmethod
    def _get_annual_energy(cls, site, site_df, site_gids, cf_arr, inputs,
                           calc_aey):
        """Get the single-site cf and annual energy and add to site_df.

        Parameters
        ----------
        site : int
            Site gid.
        site_df : pd.DataFrame
            Dataframe of site-specific input variables. Row index corresponds
            to site number/gid (via df.loc not df.iloc), column labels are the
            variable keys that will be passed forward as SAM parameters.
        site_gids : list
            List of all site gid values from the cf_file.
        cf_arr : np.ndarray
            Array of cf_mean values for all sites in the cf_file for the
            given year.
        inputs : dict
            Dictionary of SAM input parameters.
        calc_aey : bool
            Flag to add annual_energy to df.

        Returns
        -------
        site_df : pd.DataFrame
            Same as input but with added labels "capacity_factor" and
            "annual_energy" (latter is dependent on calc_aey flag).
        """

        # get the index location of the site in question
        isite = site_gids.index(site)

        # calculate the capacity factor
        cf = cf_arr[isite]
        if cf > 1:
            warn('Capacity factor > 1. Dividing by 100.')
            cf /= 100
        site_df.loc[site, 'capacity_factor'] = cf

        # calculate the annual energy yield if not input;
        if calc_aey:
            # get the system capacity
            sys_cap = cls._parse_sys_cap(site, inputs, site_df)

            # Calc annual energy, mult by 8760 to convert kW to kWh
            aey = sys_cap * cf * 8760

            # add aey to site-specific inputs
            site_df.loc[site, 'annual_energy'] = aey

        return site_df

    @staticmethod
    def _get_cf_profiles(sites, cf_file, year):
        """Get the multi-site capacity factor time series profiles.

        Parameters
        ----------
        sites : list
            List of all site GID's to get gen profiles for.
        cf_file : str
            reV generation capacity factor output file with path.
        year : int | str | None
            reV generation year to calculate econ for. Looks for cf_mean_{year}
            or cf_profile_{year}. None will default to a non-year-specific cf
            dataset (cf_mean, cf_profile).

        Returns
        -------
        profiles : np.ndarray
            2D array (time, n_sites) of all capacity factor profiles for all
            the requested sites.
        """

        # Retrieve the generation profile for single owner input
        with Outputs(cf_file) as cfh:

            # get the index location of the site in question
<<<<<<< HEAD
            site_gids = list(cfh.get_meta_arr(MetaKeyName.GID))
=======
            site_gids = list(cfh.get_meta_arr(ResourceMetaField.GID))
>>>>>>> d5a6c70e
            isites = [site_gids.index(s) for s in sites]

            # look for the cf_profile dataset
            if 'cf_profile' in cfh.datasets:
                dset = 'cf_profile'
            elif 'cf_profile-{}'.format(year) in cfh.datasets:
                dset = 'cf_profile-{}'.format(year)
            elif 'cf_profile_{}'.format(year) in cfh.datasets:
                dset = 'cf_profile_{}'.format(year)
            else:
                msg = ('Could not find cf_profile values for '
                       'input to SingleOwner. Available datasets: {}'
                       .format(cfh.datasets))
                logger.error(msg)
                raise KeyError(msg)

            profiles = cfh[dset, :, isites]

        return profiles

    @classmethod
    def _make_gen_profile(cls, isite, site, profiles, site_df, inputs):
        """Get the single-site generation time series and add to inputs dict.

        Parameters
        ----------
        isite : int
            Site index in the profiles array.
        site : int
            Site resource GID.
        profiles : np.ndarray
            2D array (time, n_sites) of all capacity factor profiles for all
            the requested sites.
        site_df : pd.DataFrame
            Dataframe of site-specific input variables. Row index corresponds
            to site number/gid (via df.loc not df.iloc), column labels are the
            variable keys that will be passed forward as SAM parameters.
        inputs : dict
            Dictionary of SAM input parameters.

        Returns
        -------
        inputs : dict
            Dictionary of SAM input parameters with the generation profile
            added.
        """

        sys_cap = cls._parse_sys_cap(site, inputs, site_df)
        inputs['gen'] = profiles[:, isite] * sys_cap

        return inputs

    def ppa_price(self):
        """Get PPA price ($/MWh).

        Native units are cents/kWh, mult by 10 for $/MWh.
        """
        return self['ppa'] * 10

    def npv(self):
        """Get net present value (NPV) ($).

        Native units are dollars.
        """
        return self['project_return_aftertax_npv']

    def lcoe_fcr(self):
        """Get LCOE ($/MWh).

        Native units are $/kWh, mult by 1000 for $/MWh.
        """
        if 'lcoe_fcr' in self.outputs:
            lcoe = self.outputs['lcoe_fcr']
        else:
            lcoe = self['lcoe_fcr'] * 1000
        return lcoe

    def lcoe_nom(self):
        """Get nominal LCOE ($/MWh) (from PPA/SingleOwner model).

        Native units are cents/kWh, mult by 10 for $/MWh.
        """
        return self['lcoe_nom'] * 10

    def lcoe_real(self):
        """Get real LCOE ($/MWh) (from PPA/SingleOwner model).

        Native units are cents/kWh, mult by 10 for $/MWh.
        """
        return self['lcoe_real'] * 10

    def flip_actual_irr(self):
        """Get actual IRR (from PPA/SingleOwner model).

        Native units are %.
        """
        return self['flip_actual_irr']

    def gross_revenue(self):
        """Get cash flow total revenue (from PPA/SingleOwner model).

        Native units are $.
        """
        cf_tr = np.array(self['cf_total_revenue'], dtype=np.float32)
        cf_tr = np.sum(cf_tr, axis=0)
        return cf_tr

    def collect_outputs(self):
        """Collect SAM output_request, convert timeseries outputs to UTC, and
        save outputs to self.outputs property.
        """

        output_lookup = {'ppa_price': self.ppa_price,
                         'project_return_aftertax_npv': self.npv,
                         'lcoe_fcr': self.lcoe_fcr,
                         'lcoe_nom': self.lcoe_nom,
                         'lcoe_real': self.lcoe_real,
                         'flip_actual_irr': self.flip_actual_irr,
                         'gross_revenue': self.gross_revenue,
                         }

        super().collect_outputs(output_lookup)

    @classmethod
    def reV_run(cls, site, site_df, inputs, output_request):
        """Run the SAM econ model for a single site.

        Parameters
        ----------
        site : int
            Site gid.
        site_df : pd.DataFrame
            Dataframe of site-specific input variables. Row index corresponds
            to site number/gid (via df.loc not df.iloc), column labels are the
            variable keys that will be passed forward as SAM parameters.
        inputs : dict
            Dictionary of SAM system input parameters.
        output_request : list | tuple | str
            Requested SAM output(s) (e.g., 'ppa_price', 'lcoe_fcr').

        Returns
        -------
        sim.outputs : dict
            Dictionary keyed by SAM variable names with SAM numerical results.
        """

        # Create SAM econ instance and calculate requested output.
        sim = cls(sam_sys_inputs=inputs,
                  site_sys_inputs=dict(site_df.loc[site, :]),
                  output_request=output_request)
        sim._site = site

        sim.assign_inputs()
        sim.execute()
        sim.collect_outputs()

        return sim.outputs


class LCOE(Economic):
    """SAM LCOE model.
    """

    MODULE = 'lcoefcr'
    PYSAM = PySamLCOE

    def __init__(self, sam_sys_inputs, site_sys_inputs=None,
                 output_request=('lcoe_fcr',)):
        """Initialize a SAM LCOE economic model object."""
        super().__init__(sam_sys_inputs, site_sys_inputs=site_sys_inputs,
                         output_request=output_request)

    @staticmethod
    def _parse_lcoe_inputs(site_df, cf_file, year):
        """Parse for non-site-specific LCOE inputs.

        Parameters
        ----------
        site_df : pd.DataFrame
            Dataframe of site-specific input variables. Row index corresponds
            to site number/gid (via df.loc not df.iloc), column labels are the
            variable keys that will be passed forward as SAM parameters.
        cf_file : str
            reV generation capacity factor output file with path.
        year : int | str | None
            reV generation year to calculate econ for. Looks for cf_mean_{year}
            or cf_profile_{year}. None will default to a non-year-specific cf
            dataset (cf_mean, cf_profile).

        Returns
        -------
        site_gids : list
            List of all site gid values from the cf_file.
        calc_aey : bool
            Flag to require calculation of the annual energy yield before
            running LCOE.
        cf_arr : np.ndarray
            Array of cf_mean values for all sites in the cf_file for the
            given year.
        """

        # get the cf_file meta data gid's to use as indexing tools
        with Outputs(cf_file) as cfh:
<<<<<<< HEAD
            site_gids = list(cfh.meta[MetaKeyName.GID])
=======
            site_gids = list(cfh.meta[ResourceMetaField.GID])
>>>>>>> d5a6c70e

        calc_aey = False
        if 'annual_energy' not in site_df:
            # annual energy yield has not been input, flag to calculate
            site_df.loc[:, 'annual_energy'] = np.nan
            calc_aey = True

        # make sure capacity factor is present in site-specific data
        if 'capacity_factor' not in site_df:
            site_df.loc[:, 'capacity_factor'] = np.nan

        # pull all cf mean values for LCOE calc
        with Outputs(cf_file) as cfh:
            if 'cf_mean' in cfh.datasets:
                cf_arr = cfh['cf_mean']
            elif 'cf_mean-{}'.format(year) in cfh.datasets:
                cf_arr = cfh['cf_mean-{}'.format(year)]
            elif 'cf_mean_{}'.format(year) in cfh.datasets:
                cf_arr = cfh['cf_mean_{}'.format(year)]
            elif 'cf' in cfh.datasets:
                cf_arr = cfh['cf']
            else:
                raise KeyError('Could not find cf_mean values for LCOE. '
                               'Available datasets: {}'.format(cfh.datasets))
        return site_gids, calc_aey, cf_arr

    @staticmethod
    def default():
        """Get the executed default pysam LCOE FCR object.

        Returns
        -------
        PySAM.Lcoefcr
        """
        return DefaultLCOE.default()

    @classmethod
    def reV_run(cls, points_control, site_df, cf_file, year,
                output_request=('lcoe_fcr',)):
        """Execute SAM LCOE simulations based on a reV points control instance.

        Parameters
        ----------
        points_control : config.PointsControl
            PointsControl instance containing project points site and SAM
            config info.
        site_df : pd.DataFrame
            Dataframe of site-specific input variables. Row index corresponds
            to site number/gid (via df.loc not df.iloc), column labels are the
            variable keys that will be passed forward as SAM parameters.
        cf_file : str
            reV generation capacity factor output file with path.
        year : int | str | None
            reV generation year to calculate econ for. Looks for cf_mean_{year}
            or cf_profile_{year}. None will default to a non-year-specific cf
            dataset (cf_mean, cf_profile).
        output_request : list | tuple | str
            Output(s) to retrieve from SAM.

        Returns
        -------
        out : dict
            Nested dictionaries where the top level key is the site index,
            the second level key is the variable name, second level value is
            the output variable value.
        """

        out = {}

        site_gids, calc_aey, cf_arr = cls._parse_lcoe_inputs(site_df, cf_file,
                                                             year)

        for site in points_control.sites:
            # get SAM inputs from project_points based on the current site
            _, inputs = points_control.project_points[site]

            site_df = cls._get_annual_energy(site, site_df, site_gids, cf_arr,
                                             inputs, calc_aey)

            out[site] = super().reV_run(site, site_df, inputs, output_request)

        return out


class SingleOwner(Economic):
    """SAM single owner economic model.
    """

    MODULE = 'singleowner'
    PYSAM = PySamSingleOwner

    def __init__(self, sam_sys_inputs, site_sys_inputs=None,
                 output_request=('ppa_price',)):
        """Initialize a SAM single owner economic model object.
        """
        super().__init__(sam_sys_inputs, site_sys_inputs=site_sys_inputs,
                         output_request=output_request)

        # run balance of system cost model if required
        self.sam_sys_inputs, self.windbos_outputs = \
            self._windbos(self.sam_sys_inputs)

    @staticmethod
    def _windbos(inputs):
        """Run SAM Wind Balance of System cost model if requested.

        Parameters
        ----------
        inputs : dict
            Dictionary of SAM key-value pair inputs.
            "total_installed_cost": "windbos" will trigger the windbos method.

        Returns
        -------
        inputs : dict
            Dictionary of SAM key-value pair inputs with the total installed
            cost replaced with WindBOS values if requested.
        output : dict
            Dictionary of windbos cost breakdowns.
        """

        outputs = {}
        if (inputs is not None and
                'total_installed_cost' in inputs and
                isinstance(inputs['total_installed_cost'], str) and
                inputs['total_installed_cost'].lower() == 'windbos'):
            wb = WindBos(inputs)
            inputs['total_installed_cost'] = \
                wb.total_installed_cost
            outputs = wb.output
        return inputs, outputs

    @staticmethod
    def default():
        """Get the executed default pysam Single Owner object.

        Returns
        -------
        PySAM.Singleowner
        """
        return DefaultSingleOwner.default()

    def collect_outputs(self):
        """Collect SAM output_request, convert timeseries outputs to UTC, and
        save outputs to self.outputs property. This includes windbos outputs.
        """

        windbos_out_vars = [v for v in self.output_request
                            if v in self.windbos_outputs]
        self.output_request = [v for v in self.output_request
                               if v not in windbos_out_vars]

        super().collect_outputs()

        windbos_results = {}
        for request in windbos_out_vars:
            windbos_results[request] = self.windbos_outputs[request]

        self.outputs.update(windbos_results)

    @classmethod
    def reV_run(cls, points_control, site_df, cf_file, year,
                output_request=('ppa_price',)):
        """Execute SAM SingleOwner simulations based on reV points control.

        Parameters
        ----------
        points_control : config.PointsControl
            PointsControl instance containing project points site and SAM
            config info.
        site_df : pd.DataFrame
            Dataframe of site-specific input variables. Row index corresponds
            to site number/gid (via df.loc not df.iloc), column labels are the
            variable keys that will be passed forward as SAM parameters.
        cf_file : str
            reV generation capacity factor output file with path.
        year : int | str | None
            reV generation year to calculate econ for. Looks for cf_mean_{year}
            or cf_profile_{year}. None will default to a non-year-specific cf
            dataset (cf_mean, cf_profile).
        output_request : list | tuple | str
            Output(s) to retrieve from SAM.

        Returns
        -------
        out : dict
            Nested dictionaries where the top level key is the site index,
            the second level key is the variable name, second level value is
            the output variable value.
        """

        out = {}

        profiles = cls._get_cf_profiles(points_control.sites, cf_file, year)

        for i, site in enumerate(points_control.sites):
            # get SAM inputs from project_points based on the current site
            _, inputs = points_control.project_points[site]

            # ensure that site-specific data is not persisted to other sites
            site_inputs = deepcopy(inputs)

            # set the generation profile as an input.
            site_inputs = cls._make_gen_profile(i, site, profiles, site_df,
                                                site_inputs)

            out[site] = super().reV_run(site, site_df, site_inputs,
                                        output_request)

        return out<|MERGE_RESOLUTION|>--- conflicted
+++ resolved
@@ -16,10 +16,6 @@
 from reV.SAM.defaults import DefaultLCOE, DefaultSingleOwner
 from reV.SAM.SAM import RevPySam
 from reV.SAM.windbos import WindBos
-<<<<<<< HEAD
-from reV.utilities import MetaKeyName
-=======
->>>>>>> d5a6c70e
 from reV.utilities.exceptions import SAMExecutionError
 from reV.utilities import ResourceMetaField
 
@@ -179,11 +175,7 @@
         with Outputs(cf_file) as cfh:
 
             # get the index location of the site in question
-<<<<<<< HEAD
-            site_gids = list(cfh.get_meta_arr(MetaKeyName.GID))
-=======
             site_gids = list(cfh.get_meta_arr(ResourceMetaField.GID))
->>>>>>> d5a6c70e
             isites = [site_gids.index(s) for s in sites]
 
             # look for the cf_profile dataset
@@ -387,11 +379,7 @@
 
         # get the cf_file meta data gid's to use as indexing tools
         with Outputs(cf_file) as cfh:
-<<<<<<< HEAD
-            site_gids = list(cfh.meta[MetaKeyName.GID])
-=======
             site_gids = list(cfh.meta[ResourceMetaField.GID])
->>>>>>> d5a6c70e
 
         calc_aey = False
         if 'annual_energy' not in site_df:
