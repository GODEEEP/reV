--- conflicted
+++ resolved
@@ -513,23 +513,6 @@
     DIR = os.path.dirname(os.path.realpath(__file__))
     MODULE = None
 
-<<<<<<< HEAD
-=======
-    # Mapping for reV technology and SAM module to h5 resource handler type
-    # SolarResource is swapped for NSRDB if the res_file contains "nsrdb"
-    RESOURCE_TYPES = {'pvwattsv5': SolarResource,
-                      'pvwattsv7': SolarResource,
-                      'pvwattsv8': SolarResource,
-                      'pvsamv1': SolarResource,
-                      'tcsmoltensalt': SolarResource,
-                      'solarwaterheat': SolarResource,
-                      'troughphysicalheat': SolarResource,
-                      'lineardirectsteam': SolarResource,
-                      'windpower': WindResource,
-                      'mhkwave': WaveResource
-                      }
-
->>>>>>> d3cb080d
     def __init__(self, meta, sam_sys_inputs, output_request,
                  site_sys_inputs=None):
         """Initialize a SAM object.
