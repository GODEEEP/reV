--- conflicted
+++ resolved
@@ -10,7 +10,6 @@
 from rex.resource import Resource
 from rex.utilities.parse_keys import parse_keys
 
-from reV.utilities import MetaKeyName
 from reV.utilities.exceptions import HandlerKeyError, MultiFileExclusionError
 
 logger = logging.getLogger(__name__)
@@ -83,13 +82,8 @@
 
     def _preflight_multi_file(self):
         """Run simple multi-file exclusion checks."""
-<<<<<<< HEAD
-        lat_shape = self.h5.shapes[MetaKeyName.LATITUDE]
-        lon_shape = self.h5.shapes[MetaKeyName.LONGITUDE]
-=======
         lat_shape = self.h5.shapes[LATITUDE]
         lon_shape = self.h5.shapes[LONGITUDE]
->>>>>>> d5a6c70e
         for layer in self.layers:
             lshape = self.h5.shapes[layer]
             lshape = lshape[1:] if len(lshape) > 2 else lshape
@@ -238,11 +232,7 @@
         """
         shape = self.h5.attrs.get('shape', None)
         if shape is None:
-<<<<<<< HEAD
-            shape = self.h5.shapes[MetaKeyName.LATITUDE]
-=======
             shape = self.h5.shapes[LATITUDE]
->>>>>>> d5a6c70e
 
         return tuple(shape)
 
@@ -258,11 +248,7 @@
         """
         chunks = self.h5.attrs.get('chunks', None)
         if chunks is None:
-<<<<<<< HEAD
-            chunks = self.h5.chunks[MetaKeyName.LATITUDE]
-=======
             chunks = self.h5.chunks[LATITUDE]
->>>>>>> d5a6c70e
 
         return chunks
 
@@ -275,11 +261,7 @@
         -------
         ndarray
         """
-<<<<<<< HEAD
-        return self[MetaKeyName.LATITUDE]
-=======
         return self[LATITUDE]
->>>>>>> d5a6c70e
 
     @property
     def longitude(self):
@@ -290,11 +272,7 @@
         -------
         ndarray
         """
-<<<<<<< HEAD
-        return self[MetaKeyName.LONGITUDE]
-=======
         return self[LONGITUDE]
->>>>>>> d5a6c70e
 
     def get_layer_profile(self, layer):
         """
@@ -407,21 +385,13 @@
         lat : ndarray
             Latitude coordinates
         """
-<<<<<<< HEAD
-        if MetaKeyName.LATITUDE not in self.h5:
-=======
         if LATITUDE not in self.h5:
->>>>>>> d5a6c70e
             msg = ('"latitude" is missing from {}'
                    .format(self.h5_file))
             logger.error(msg)
             raise HandlerKeyError(msg)
 
-<<<<<<< HEAD
-        ds_slice = (MetaKeyName.LATITUDE, ) + ds_slice
-=======
         ds_slice = (LATITUDE, ) + ds_slice
->>>>>>> d5a6c70e
 
         lat = self.h5[ds_slice]
 
@@ -441,21 +411,13 @@
         lon : ndarray
             Longitude coordinates
         """
-<<<<<<< HEAD
-        if MetaKeyName.LONGITUDE not in self.h5:
-=======
         if LONGITUDE not in self.h5:
->>>>>>> d5a6c70e
             msg = ('"longitude" is missing from {}'
                    .format(self.h5_file))
             logger.error(msg)
             raise HandlerKeyError(msg)
 
-<<<<<<< HEAD
-        ds_slice = (MetaKeyName.LONGITUDE, ) + ds_slice
-=======
         ds_slice = (LONGITUDE, ) + ds_slice
->>>>>>> d5a6c70e
 
         lon = self.h5[ds_slice]
 
