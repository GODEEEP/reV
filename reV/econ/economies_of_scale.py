--- conflicted
+++ resolved
@@ -9,18 +9,12 @@
 import re
 
 # pylint: disable=unused-import
+import numpy as np
 import pandas as pd
 from rex.utilities.utilities import check_eval_str
 
 from reV.econ.utilities import lcoe_fcr
-<<<<<<< HEAD
 from reV.utilities import SupplyCurveField
-=======
-from reV.utilities import (
-    OldSupplyCurveField,
-    SupplyCurveField,
-)
->>>>>>> 3b8deff9
 
 logger = logging.getLogger(__name__)
 
@@ -90,9 +84,6 @@
             logger.error(e)
             raise KeyError(e)
 
-        rename_map = SupplyCurveField.map_from(OldSupplyCurveField)
-        self._data = {rename_map.get(k, k): v for k, v in self._data.items()}
-
     @staticmethod
     def is_num(s):
         """Check if a string is a number"""
@@ -208,14 +199,10 @@
         out : float | np.ndarray
             Unscaled (raw) capital_cost found in the data input arg.
         """
-<<<<<<< HEAD
-        key_list = [SupplyCurveField.CAPITAL_COST, 'mean_capital_cost']
-=======
         key_list = [
             SupplyCurveField.CAPITAL_COST,
             "mean_capital_cost",
         ]
->>>>>>> 3b8deff9
         return self._get_prioritized_keys(self._data, key_list)
 
     @property
@@ -254,18 +241,12 @@
         out : float | np.ndarray
             Fixed charge rate from input data arg
         """
-<<<<<<< HEAD
-        key_list = [SupplyCurveField.FIXED_CHARGE_RATE,
-                    'mean_fixed_charge_rate',
-                    'fcr', 'mean_fcr']
-=======
         key_list = [
             SupplyCurveField.FIXED_CHARGE_RATE,
             "mean_fixed_charge_rate",
             "fcr",
             "mean_fcr",
         ]
->>>>>>> 3b8deff9
         return self._get_prioritized_keys(self._data, key_list)
 
     @property
@@ -277,18 +258,12 @@
         out : float | np.ndarray
             Fixed operating cost from input data arg
         """
-<<<<<<< HEAD
-        key_list = [SupplyCurveField.FIXED_OPERATING_COST,
-                    'mean_fixed_operating_cost',
-                    'foc', 'mean_foc']
-=======
         key_list = [
             SupplyCurveField.FIXED_OPERATING_COST,
             "mean_fixed_operating_cost",
             "foc",
             "mean_foc",
         ]
->>>>>>> 3b8deff9
         return self._get_prioritized_keys(self._data, key_list)
 
     @property
@@ -300,18 +275,12 @@
         out : float | np.ndarray
             Variable operating cost from input data arg
         """
-<<<<<<< HEAD
-        key_list = [SupplyCurveField.VARIABLE_OPERATING_COST,
-                    'mean_variable_operating_cost',
-                    'voc', 'mean_voc']
-=======
         key_list = [
             SupplyCurveField.VARIABLE_OPERATING_COST,
             "mean_variable_operating_cost",
             "voc",
             "mean_voc",
         ]
->>>>>>> 3b8deff9
         return self._get_prioritized_keys(self._data, key_list)
 
     @property
