--- conflicted
+++ resolved
@@ -21,11 +21,7 @@
 from reV.config.project_points import ProjectPoints
 from reV.generation.generation import Gen
 from reV.handlers.outputs import Outputs
-<<<<<<< HEAD
-from reV.utilities import MetaKeyName
-=======
 from reV.utilities import ResourceMetaField
->>>>>>> d5a6c70e
 from reV.utilities.exceptions import SAMExecutionError
 
 
@@ -42,33 +38,6 @@
 
         with Outputs(res_file, mode="a") as f:
             meta = f.meta
-<<<<<<< HEAD
-            meta = meta.drop(
-                [MetaKeyName.TIMEZONE, MetaKeyName.ELEVATION], axis=1
-            )
-            del f._h5["meta"]
-            f._meta = None
-            f.meta = meta
-
-        with Outputs(res_file, mode="r") as f:
-            assert MetaKeyName.TIMEZONE not in f.meta
-            assert MetaKeyName.ELEVATION not in f.meta
-
-        with Resource(res_file) as res:
-            ghi = res["ghi"]
-
-        points = ProjectPoints(
-            slice(0, 5), sam_files, "pvwattsv7", res_file=res_file
-        )
-        output_request = ("cf_mean", "ghi_mean")
-        site_data = pd.DataFrame(
-            {
-                MetaKeyName.GID: np.arange(5),
-                MetaKeyName.TIMEZONE: -5,
-                MetaKeyName.ELEVATION: 0,
-            }
-        )
-=======
             meta = meta.drop([ResourceMetaField.TIMEZONE,
                               ResourceMetaField.ELEVATION], axis=1)
             del f._h5['meta']
@@ -80,7 +49,7 @@
             assert ResourceMetaField.ELEVATION not in f.meta
 
         with Resource(res_file) as res:
-            ghi = res['ghi']
+            ghi = res["ghi"]
 
         points = ProjectPoints(slice(0, 5), sam_files, 'pvwattsv7',
                                res_file=res_file)
@@ -88,7 +57,6 @@
         site_data = pd.DataFrame({ResourceMetaField.GID: np.arange(5),
                                   ResourceMetaField.TIMEZONE: -5,
                                   ResourceMetaField.ELEVATION: 0})
->>>>>>> d5a6c70e
         gid_map = {0: 20, 1: 20, 2: 50, 3: 51, 4: 51}
 
         # test that this raises an error with missing timezone
