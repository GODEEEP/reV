--- conflicted
+++ resolved
@@ -18,12 +18,8 @@
 
 from reV import TESTDATADIR
 from reV.bespoke.bespoke import BespokeSinglePlant, BespokeWindPlants
-<<<<<<< HEAD
 from reV.bespoke.place_turbines import PlaceTurbines, _compute_nn_conn_dist
-=======
-from reV.bespoke.place_turbines import PlaceTurbines
 from reV.cli import main
->>>>>>> 081d70e9
 from reV.handlers.outputs import Outputs
 from reV.losses.power_curve import PowerCurveLossesMixin
 from reV.losses.scheduled import ScheduledLossesMixin
@@ -74,16 +70,6 @@
 SAM_CONFIGS = {"default": SAM_SYS_INPUTS}
 
 
-<<<<<<< HEAD
-CAP_COST_FUN = ('140 * system_capacity '
-                '* np.exp(-system_capacity / 1E5 * 0.1 + (1 - 0.1))')
-FOC_FUN = ('60 * system_capacity '
-           '* np.exp(-system_capacity / 1E5 * 0.1 + (1 - 0.1))')
-VOC_FUN = '3'
-BOS_FUN = '0'
-OBJECTIVE_FUNCTION = ('(0.0975 * capital_cost + fixed_operating_cost) '
-                      '/ aep + variable_operating_cost')
-=======
 CAP_COST_FUN = (
     "140 * system_capacity "
     "* np.exp(-system_capacity / 1E5 * 0.1 + (1 - 0.1))"
@@ -93,11 +79,11 @@
     "* np.exp(-system_capacity / 1E5 * 0.1 + (1 - 0.1))"
 )
 VOC_FUN = "3"
+BOS_FUN = '0'
 OBJECTIVE_FUNCTION = (
     "(0.0975 * capital_cost + fixed_operating_cost) "
     "/ aep + variable_operating_cost"
 )
->>>>>>> 081d70e9
 
 
 def test_turbine_placement(gid=33):
@@ -116,7 +102,6 @@
         sam_sys_inputs["variable_operating_cost_multiplier"] = 5
 
         TechMapping.run(excl_fp, RES.format(2012), dset=TM_DSET, max_workers=1)
-<<<<<<< HEAD
         bsp = BespokeSinglePlant(gid, excl_fp, res_fp, TM_DSET,
                                  sam_sys_inputs,
                                  OBJECTIVE_FUNCTION,
@@ -127,21 +112,6 @@
                                  excl_dict=EXCL_DICT,
                                  output_request=output_request,
                                  )
-=======
-        bsp = BespokeSinglePlant(
-            gid,
-            excl_fp,
-            res_fp,
-            TM_DSET,
-            sam_sys_inputs,
-            OBJECTIVE_FUNCTION,
-            CAP_COST_FUN,
-            FOC_FUN,
-            VOC_FUN,
-            excl_dict=EXCL_DICT,
-            output_request=output_request,
-        )
->>>>>>> 081d70e9
 
         place_optimizer = bsp.plant_optimizer
         assert place_optimizer.turbine_x is None
@@ -201,15 +171,9 @@
         )
         assert place_optimizer.capital_cost == capital_cost
         assert place_optimizer.fixed_operating_cost == fixed_operating_cost
-<<<<<<< HEAD
         assert (place_optimizer.variable_operating_cost
                 == variable_operating_cost)
         assert place_optimizer.balance_of_system_cost == balance_of_system_cost
-=======
-        assert (
-            place_optimizer.variable_operating_cost == variable_operating_cost
-        )
->>>>>>> 081d70e9
 
         bsp.close()
 
@@ -232,7 +196,6 @@
         res_fp = res_fp.format("*")
 
         TechMapping.run(excl_fp, RES.format(2012), dset=TM_DSET, max_workers=1)
-<<<<<<< HEAD
         bsp = BespokeSinglePlant(gid, excl_fp, res_fp, TM_DSET,
                                  SAM_SYS_INPUTS,
                                  objective_function, CAP_COST_FUN,
@@ -240,21 +203,6 @@
                                  excl_dict=EXCL_DICT,
                                  output_request=output_request,
                                  )
-=======
-        bsp = BespokeSinglePlant(
-            gid,
-            excl_fp,
-            res_fp,
-            TM_DSET,
-            SAM_SYS_INPUTS,
-            objective_function,
-            CAP_COST_FUN,
-            FOC_FUN,
-            VOC_FUN,
-            excl_dict=EXCL_DICT,
-            output_request=output_request,
-        )
->>>>>>> 081d70e9
 
         optimizer = bsp.plant_optimizer
         optimizer.include_mask = np.zeros_like(optimizer.include_mask)
@@ -292,7 +240,6 @@
         res_fp = res_fp.format("*")
 
         TechMapping.run(excl_fp, RES.format(2012), dset=TM_DSET, max_workers=1)
-<<<<<<< HEAD
         bsp = BespokeSinglePlant(gid, excl_fp, res_fp, TM_DSET,
                                  SAM_SYS_INPUTS,
                                  objective_function, CAP_COST_FUN,
@@ -310,34 +257,6 @@
                            bsp.balance_of_system_cost_function,
                            include_mask, pixel_side_length=90,
                            min_spacing=45)
-=======
-        bsp = BespokeSinglePlant(
-            gid,
-            excl_fp,
-            res_fp,
-            TM_DSET,
-            SAM_SYS_INPUTS,
-            objective_function,
-            CAP_COST_FUN,
-            FOC_FUN,
-            VOC_FUN,
-            excl_dict=EXCL_DICT,
-            output_request=output_request,
-        )
-
-        include_mask = np.zeros_like(bsp.include_mask)
-        include_mask[1, -2] = 1
-        pt = PlaceTurbines(
-            bsp.wind_plant_pd,
-            bsp.objective_function,
-            bsp.capital_cost_function,
-            bsp.fixed_operating_cost_function,
-            bsp.variable_operating_cost_function,
-            include_mask,
-            pixel_side_length=90,
-            min_spacing=45,
-        )
->>>>>>> 081d70e9
 
         pt.define_exclusions()
         pt.initialize_packing()
@@ -426,7 +345,6 @@
         res_fp = res_fp.format("*")
 
         TechMapping.run(excl_fp, RES.format(2012), dset=TM_DSET, max_workers=1)
-<<<<<<< HEAD
         bsp = BespokeSinglePlant(gid, excl_fp, res_fp, TM_DSET,
                                  SAM_SYS_INPUTS,
                                  OBJECTIVE_FUNCTION, CAP_COST_FUN,
@@ -435,22 +353,6 @@
                                  excl_dict=EXCL_DICT,
                                  output_request=output_request,
                                  )
-=======
-        bsp = BespokeSinglePlant(
-            gid,
-            excl_fp,
-            res_fp,
-            TM_DSET,
-            SAM_SYS_INPUTS,
-            OBJECTIVE_FUNCTION,
-            CAP_COST_FUN,
-            FOC_FUN,
-            VOC_FUN,
-            ga_kwargs={"max_time": 5},
-            excl_dict=EXCL_DICT,
-            output_request=output_request,
-        )
->>>>>>> 081d70e9
 
         out = bsp.run_plant_optimization()
         out = bsp.run_wind_plant_ts()
@@ -534,7 +436,6 @@
         TechMapping.run(excl_fp, RES.format(2012), dset=TM_DSET, max_workers=1)
 
         with pytest.raises(KeyError):
-<<<<<<< HEAD
             bsp = BespokeSinglePlant(gid, excl_fp, res_fp, TM_DSET,
                                      SAM_SYS_INPUTS,
                                      objective_function, CAP_COST_FUN,
@@ -543,27 +444,10 @@
                                      excl_dict=EXCL_DICT,
                                      output_request=output_request,
                                      )
-=======
-            bsp = BespokeSinglePlant(
-                gid,
-                excl_fp,
-                res_fp,
-                TM_DSET,
-                SAM_SYS_INPUTS,
-                objective_function,
-                CAP_COST_FUN,
-                FOC_FUN,
-                VOC_FUN,
-                ga_kwargs={"max_time": 5},
-                excl_dict=EXCL_DICT,
-                output_request=output_request,
-            )
->>>>>>> 081d70e9
 
         sam_sys_inputs = copy.deepcopy(SAM_SYS_INPUTS)
         sam_sys_inputs["fixed_charge_rate"] = 0.0975
         test_eos_cap = 200_000
-<<<<<<< HEAD
         bsp = BespokeSinglePlant(gid, excl_fp, res_fp, TM_DSET,
                                  sam_sys_inputs,
                                  objective_function, CAP_COST_FUN,
@@ -574,24 +458,6 @@
                                  data_layers=copy.deepcopy(DATA_LAYERS),
                                  eos_mult_baseline_cap_mw=test_eos_cap * 1e-3
                                  )
-=======
-        bsp = BespokeSinglePlant(
-            gid,
-            excl_fp,
-            res_fp,
-            TM_DSET,
-            sam_sys_inputs,
-            objective_function,
-            CAP_COST_FUN,
-            FOC_FUN,
-            VOC_FUN,
-            ga_kwargs={"max_time": 5},
-            excl_dict=EXCL_DICT,
-            output_request=output_request,
-            data_layers=copy.deepcopy(DATA_LAYERS),
-            eos_mult_baseline_cap_mw=test_eos_cap * 1e-3,
-        )
->>>>>>> 081d70e9
 
         out = bsp.run_plant_optimization()
         out = bsp.run_wind_plant_ts()
@@ -615,8 +481,7 @@
             data_layers[layer].pop("fpath", None)
 
         for layer in data_layers:
-<<<<<<< HEAD
-            assert 'fpath' not in data_layers[layer]
+            assert "fpath" not in data_layers[layer]
 
         bsp = BespokeSinglePlant(gid, excl_fp, res_fp, TM_DSET,
                                  sam_sys_inputs,
@@ -627,25 +492,6 @@
                                  output_request=output_request,
                                  data_layers=data_layers,
                                  )
-=======
-            assert "fpath" not in data_layers[layer]
-
-        bsp = BespokeSinglePlant(
-            gid,
-            excl_fp,
-            res_fp,
-            TM_DSET,
-            sam_sys_inputs,
-            objective_function,
-            CAP_COST_FUN,
-            FOC_FUN,
-            VOC_FUN,
-            ga_kwargs={"max_time": 5},
-            excl_dict=EXCL_DICT,
-            output_request=output_request,
-            data_layers=data_layers,
-        )
->>>>>>> 081d70e9
 
         out = bsp.run_plant_optimization()
         out = bsp.run_wind_plant_ts()
@@ -727,7 +573,6 @@
         # test no outputs
         with pytest.warns(UserWarning) as record:
             assert not os.path.exists(out_fpath_truth)
-<<<<<<< HEAD
             bsp = BespokeWindPlants(excl_fp, res_fp, TM_DSET,
                                     OBJECTIVE_FUNCTION, CAP_COST_FUN,
                                     FOC_FUN, VOC_FUN, BOS_FUN,
@@ -735,49 +580,16 @@
                                     SAM_CONFIGS, ga_kwargs={'max_time': 5},
                                     excl_dict=EXCL_DICT,
                                     output_request=output_request)
-=======
-            bsp = BespokeWindPlants(
-                excl_fp,
-                res_fp,
-                TM_DSET,
-                OBJECTIVE_FUNCTION,
-                CAP_COST_FUN,
-                FOC_FUN,
-                VOC_FUN,
-                fully_excluded_points,
-                SAM_CONFIGS,
-                ga_kwargs={"max_time": 5},
-                excl_dict=EXCL_DICT,
-                output_request=output_request,
-            )
->>>>>>> 081d70e9
             test_fpath = bsp.run(max_workers=2, out_fpath=out_fpath_request)
             assert out_fpath_truth == test_fpath
             assert "points are excluded" in str(record[0].message)
 
         assert not os.path.exists(out_fpath_truth)
-<<<<<<< HEAD
         bsp = BespokeWindPlants(excl_fp, res_fp, TM_DSET, OBJECTIVE_FUNCTION,
                                 CAP_COST_FUN, FOC_FUN, VOC_FUN, BOS_FUN,
                                 points, SAM_CONFIGS, ga_kwargs={'max_time': 5},
                                 excl_dict=EXCL_DICT,
                                 output_request=output_request)
-=======
-        bsp = BespokeWindPlants(
-            excl_fp,
-            res_fp,
-            TM_DSET,
-            OBJECTIVE_FUNCTION,
-            CAP_COST_FUN,
-            FOC_FUN,
-            VOC_FUN,
-            points,
-            SAM_CONFIGS,
-            ga_kwargs={"max_time": 5},
-            excl_dict=EXCL_DICT,
-            output_request=output_request,
-        )
->>>>>>> 081d70e9
         test_fpath = bsp.run(max_workers=2, out_fpath=out_fpath_request)
         assert out_fpath_truth == test_fpath
         assert os.path.exists(out_fpath_truth)
@@ -820,7 +632,6 @@
                 assert f[dset].shape[1] == len(meta)
                 assert f[dset].any()  # not all zeros
 
-<<<<<<< HEAD
         out_fpath_pre = os.path.join(td, 'bespoke_out_pre.h5')
         bsp = BespokeWindPlants(excl_fp, res_fp, TM_DSET, OBJECTIVE_FUNCTION,
                                 CAP_COST_FUN, FOC_FUN, VOC_FUN, BOS_FUN,
@@ -828,24 +639,6 @@
                                 excl_dict=EXCL_DICT,
                                 output_request=output_request,
                                 pre_load_data=True)
-=======
-        out_fpath_pre = os.path.join(td, "bespoke_out_pre.h5")
-        bsp = BespokeWindPlants(
-            excl_fp,
-            res_fp,
-            TM_DSET,
-            OBJECTIVE_FUNCTION,
-            CAP_COST_FUN,
-            FOC_FUN,
-            VOC_FUN,
-            points,
-            SAM_CONFIGS,
-            ga_kwargs={"max_time": 1},
-            excl_dict=EXCL_DICT,
-            output_request=output_request,
-            pre_load_data=True,
-        )
->>>>>>> 081d70e9
         bsp.run(max_workers=1, out_fpath=out_fpath_pre)
 
         with Resource(out_fpath_truth) as f1, Resource(out_fpath_pre) as f2:
@@ -1010,7 +803,6 @@
         res_fp = res_fp.format("*")
 
         TechMapping.run(excl_fp, RES.format(2012), dset=TM_DSET, max_workers=1)
-<<<<<<< HEAD
         bsp = BespokeSinglePlant(33, excl_fp, res_fp, TM_DSET,
                                  SAM_SYS_INPUTS,
                                  OBJECTIVE_FUNCTION,
@@ -1021,7 +813,116 @@
                                  excl_dict=EXCL_DICT,
                                  output_request=output_request,
                                  )
-=======
+
+        optimizer = bsp.plant_optimizer
+        optimizer.define_exclusions()
+        optimizer.initialize_packing()
+
+        optimizer.wind_plant["wind_farm_xCoordinates"] = optimizer.x_locations
+        optimizer.wind_plant["wind_farm_yCoordinates"] = optimizer.y_locations
+
+        system_capacity = (
+            len(optimizer.x_locations) * optimizer.turbine_capacity
+        )
+        optimizer.wind_plant["system_capacity"] = system_capacity
+
+        optimizer.wind_plant.assign_inputs()
+        optimizer.wind_plant.execute()
+        aep = optimizer._aep_after_scaled_wake_losses()
+        bsp.close()
+
+        bsp = BespokeSinglePlant(33, excl_fp, res_fp, TM_DSET,
+                                 SAM_SYS_INPUTS,
+                                 OBJECTIVE_FUNCTION,
+                                 CAP_COST_FUN,
+                                 FOC_FUN,
+                                 VOC_FUN,
+                                 BOS_FUN,
+                                 excl_dict=EXCL_DICT,
+                                 output_request=output_request,
+                                 wake_loss_multiplier=wlm)
+
+        optimizer2 = bsp.plant_optimizer
+        optimizer2.wind_plant["wind_farm_xCoordinates"] = optimizer.x_locations
+        optimizer2.wind_plant["wind_farm_yCoordinates"] = optimizer.y_locations
+
+        system_capacity = (
+            len(optimizer.x_locations) * optimizer.turbine_capacity
+        )
+        optimizer2.wind_plant["system_capacity"] = system_capacity
+
+        optimizer2.wind_plant.assign_inputs()
+        optimizer2.wind_plant.execute()
+        aep_wlm = optimizer2._aep_after_scaled_wake_losses()
+        bsp.close()
+
+    assert aep > aep_wlm
+    assert aep_wlm >= 0
+
+
+def test_bespoke_wind_plant_with_power_curve_losses():
+    """Test bespoke ``wind_plant`` with power curve losses."""
+    output_request = ("system_capacity", "cf_mean", "cf_profile")
+    with tempfile.TemporaryDirectory() as td:
+        res_fp = os.path.join(td, "ri_100_wtk_{}.h5")
+        excl_fp = os.path.join(td, "ri_exclusions.h5")
+        shutil.copy(EXCL, excl_fp)
+        shutil.copy(RES.format(2012), res_fp.format(2012))
+        shutil.copy(RES.format(2013), res_fp.format(2013))
+        res_fp = res_fp.format("*")
+
+        TechMapping.run(excl_fp, RES.format(2012), dset=TM_DSET, max_workers=1)
+        bsp = BespokeSinglePlant(33, excl_fp, res_fp, TM_DSET,
+                                 SAM_SYS_INPUTS,
+                                 OBJECTIVE_FUNCTION,
+                                 CAP_COST_FUN,
+                                 FOC_FUN,
+                                 VOC_FUN,
+                                 BOS_FUN,
+                                 excl_dict=EXCL_DICT,
+                                 output_request=output_request,
+                                 )
+
+        optimizer = bsp.plant_optimizer
+        optimizer.wind_plant["wind_farm_xCoordinates"] = [1000, -1000]
+        optimizer.wind_plant["wind_farm_yCoordinates"] = [1000, -1000]
+        cap = 2 * optimizer.turbine_capacity
+        optimizer.wind_plant["system_capacity"] = cap
+
+        optimizer.wind_plant.assign_inputs()
+        optimizer.wind_plant.execute()
+        aep = optimizer._aep_after_scaled_wake_losses()
+        bsp.close()
+
+        sam_inputs = copy.deepcopy(SAM_SYS_INPUTS)
+        sam_inputs[PowerCurveLossesMixin.POWER_CURVE_CONFIG_KEY] = {
+            "target_losses_percent": 10,
+            "transformation": "exponential_stretching",
+        }
+        bsp = BespokeSinglePlant(33, excl_fp, res_fp, TM_DSET,
+                                 sam_inputs,
+                                 OBJECTIVE_FUNCTION,
+                                 CAP_COST_FUN,
+                                 FOC_FUN,
+                                 VOC_FUN,
+                                 BOS_FUN,
+                                 excl_dict=EXCL_DICT,
+                                 output_request=output_request)
+
+
+
+def test_bespoke_run_with_power_curve_losses():
+    """Test bespoke run with power curve losses."""
+    output_request = ("system_capacity", "cf_mean", "cf_profile")
+    with tempfile.TemporaryDirectory() as td:
+        res_fp = os.path.join(td, "ri_100_wtk_{}.h5")
+        excl_fp = os.path.join(td, "ri_exclusions.h5")
+        shutil.copy(EXCL, excl_fp)
+        shutil.copy(RES.format(2012), res_fp.format(2012))
+        shutil.copy(RES.format(2013), res_fp.format(2013))
+        res_fp = res_fp.format("*")
+
+        TechMapping.run(excl_fp, RES.format(2012), dset=TM_DSET, max_workers=1)
         bsp = BespokeSinglePlant(
             33,
             excl_fp,
@@ -1032,122 +933,14 @@
             CAP_COST_FUN,
             FOC_FUN,
             VOC_FUN,
+            BOS_FUN,
+            ga_kwargs={"max_time": 5},
             excl_dict=EXCL_DICT,
             output_request=output_request,
         )
->>>>>>> 081d70e9
-
-        optimizer = bsp.plant_optimizer
-        optimizer.define_exclusions()
-        optimizer.initialize_packing()
-
-        optimizer.wind_plant["wind_farm_xCoordinates"] = optimizer.x_locations
-        optimizer.wind_plant["wind_farm_yCoordinates"] = optimizer.y_locations
-
-        system_capacity = (
-            len(optimizer.x_locations) * optimizer.turbine_capacity
-        )
-        optimizer.wind_plant["system_capacity"] = system_capacity
-
-        optimizer.wind_plant.assign_inputs()
-        optimizer.wind_plant.execute()
-        aep = optimizer._aep_after_scaled_wake_losses()
-        bsp.close()
-
-<<<<<<< HEAD
-        bsp = BespokeSinglePlant(33, excl_fp, res_fp, TM_DSET,
-                                 SAM_SYS_INPUTS,
-                                 OBJECTIVE_FUNCTION,
-                                 CAP_COST_FUN,
-                                 FOC_FUN,
-                                 VOC_FUN,
-                                 BOS_FUN,
-                                 excl_dict=EXCL_DICT,
-                                 output_request=output_request,
-                                 wake_loss_multiplier=wlm)
-=======
-        bsp = BespokeSinglePlant(
-            33,
-            excl_fp,
-            res_fp,
-            TM_DSET,
-            SAM_SYS_INPUTS,
-            OBJECTIVE_FUNCTION,
-            CAP_COST_FUN,
-            FOC_FUN,
-            VOC_FUN,
-            excl_dict=EXCL_DICT,
-            output_request=output_request,
-            wake_loss_multiplier=wlm,
-        )
->>>>>>> 081d70e9
-
-        optimizer2 = bsp.plant_optimizer
-        optimizer2.wind_plant["wind_farm_xCoordinates"] = optimizer.x_locations
-        optimizer2.wind_plant["wind_farm_yCoordinates"] = optimizer.y_locations
-
-        system_capacity = (
-            len(optimizer.x_locations) * optimizer.turbine_capacity
-        )
-        optimizer2.wind_plant["system_capacity"] = system_capacity
-
-        optimizer2.wind_plant.assign_inputs()
-        optimizer2.wind_plant.execute()
-        aep_wlm = optimizer2._aep_after_scaled_wake_losses()
-        bsp.close()
-
-    assert aep > aep_wlm
-    assert aep_wlm >= 0
-
-
-def test_bespoke_wind_plant_with_power_curve_losses():
-    """Test bespoke ``wind_plant`` with power curve losses."""
-    output_request = ("system_capacity", "cf_mean", "cf_profile")
-    with tempfile.TemporaryDirectory() as td:
-        res_fp = os.path.join(td, "ri_100_wtk_{}.h5")
-        excl_fp = os.path.join(td, "ri_exclusions.h5")
-        shutil.copy(EXCL, excl_fp)
-        shutil.copy(RES.format(2012), res_fp.format(2012))
-        shutil.copy(RES.format(2013), res_fp.format(2013))
-        res_fp = res_fp.format("*")
-
-        TechMapping.run(excl_fp, RES.format(2012), dset=TM_DSET, max_workers=1)
-<<<<<<< HEAD
-        bsp = BespokeSinglePlant(33, excl_fp, res_fp, TM_DSET,
-                                 SAM_SYS_INPUTS,
-                                 OBJECTIVE_FUNCTION,
-                                 CAP_COST_FUN,
-                                 FOC_FUN,
-                                 VOC_FUN,
-                                 BOS_FUN,
-                                 excl_dict=EXCL_DICT,
-                                 output_request=output_request,
-                                 )
-=======
-        bsp = BespokeSinglePlant(
-            33,
-            excl_fp,
-            res_fp,
-            TM_DSET,
-            SAM_SYS_INPUTS,
-            OBJECTIVE_FUNCTION,
-            CAP_COST_FUN,
-            FOC_FUN,
-            VOC_FUN,
-            excl_dict=EXCL_DICT,
-            output_request=output_request,
-        )
->>>>>>> 081d70e9
-
-        optimizer = bsp.plant_optimizer
-        optimizer.wind_plant["wind_farm_xCoordinates"] = [1000, -1000]
-        optimizer.wind_plant["wind_farm_yCoordinates"] = [1000, -1000]
-        cap = 2 * optimizer.turbine_capacity
-        optimizer.wind_plant["system_capacity"] = cap
-
-        optimizer.wind_plant.assign_inputs()
-        optimizer.wind_plant.execute()
-        aep = optimizer._aep_after_scaled_wake_losses()
+
+        out = bsp.run_plant_optimization()
+        out = bsp.run_wind_plant_ts()
         bsp.close()
 
         sam_inputs = copy.deepcopy(SAM_SYS_INPUTS)
@@ -1155,17 +948,6 @@
             "target_losses_percent": 10,
             "transformation": "exponential_stretching",
         }
-<<<<<<< HEAD
-        bsp = BespokeSinglePlant(33, excl_fp, res_fp, TM_DSET,
-                                 sam_inputs,
-                                 OBJECTIVE_FUNCTION,
-                                 CAP_COST_FUN,
-                                 FOC_FUN,
-                                 VOC_FUN,
-                                 BOS_FUN,
-                                 excl_dict=EXCL_DICT,
-                                 output_request=output_request)
-=======
         bsp = BespokeSinglePlant(
             33,
             excl_fp,
@@ -1176,101 +958,11 @@
             CAP_COST_FUN,
             FOC_FUN,
             VOC_FUN,
-            excl_dict=EXCL_DICT,
-            output_request=output_request,
-        )
->>>>>>> 081d70e9
-
-        optimizer2 = bsp.plant_optimizer
-        optimizer2.wind_plant["wind_farm_xCoordinates"] = [1000, -1000]
-        optimizer2.wind_plant["wind_farm_yCoordinates"] = [1000, -1000]
-        cap = 2 * optimizer2.turbine_capacity
-        optimizer2.wind_plant["system_capacity"] = cap
-
-        optimizer2.wind_plant.assign_inputs()
-        optimizer2.wind_plant.execute()
-        aep_losses = optimizer2._aep_after_scaled_wake_losses()
-        bsp.close()
-
-    assert aep > aep_losses, f"{aep}, {aep_losses}"
-
-    err_msg = "{:0.3f} != 0.9".format(aep_losses / aep)
-    assert np.isclose(aep_losses / aep, 0.9), err_msg
-
-
-def test_bespoke_run_with_power_curve_losses():
-    """Test bespoke run with power curve losses."""
-    output_request = ("system_capacity", "cf_mean", "cf_profile")
-    with tempfile.TemporaryDirectory() as td:
-        res_fp = os.path.join(td, "ri_100_wtk_{}.h5")
-        excl_fp = os.path.join(td, "ri_exclusions.h5")
-        shutil.copy(EXCL, excl_fp)
-        shutil.copy(RES.format(2012), res_fp.format(2012))
-        shutil.copy(RES.format(2013), res_fp.format(2013))
-        res_fp = res_fp.format("*")
-
-        TechMapping.run(excl_fp, RES.format(2012), dset=TM_DSET, max_workers=1)
-<<<<<<< HEAD
-        bsp = BespokeSinglePlant(33, excl_fp, res_fp, TM_DSET,
-                                 SAM_SYS_INPUTS,
-                                 OBJECTIVE_FUNCTION, CAP_COST_FUN,
-                                 FOC_FUN, VOC_FUN, BOS_FUN,
-                                 ga_kwargs={'max_time': 5},
-                                 excl_dict=EXCL_DICT,
-                                 output_request=output_request)
-=======
-        bsp = BespokeSinglePlant(
-            33,
-            excl_fp,
-            res_fp,
-            TM_DSET,
-            SAM_SYS_INPUTS,
-            OBJECTIVE_FUNCTION,
-            CAP_COST_FUN,
-            FOC_FUN,
-            VOC_FUN,
+            BOS_FUN,
             ga_kwargs={"max_time": 5},
             excl_dict=EXCL_DICT,
             output_request=output_request,
         )
->>>>>>> 081d70e9
-
-        out = bsp.run_plant_optimization()
-        out = bsp.run_wind_plant_ts()
-        bsp.close()
-
-        sam_inputs = copy.deepcopy(SAM_SYS_INPUTS)
-        sam_inputs[PowerCurveLossesMixin.POWER_CURVE_CONFIG_KEY] = {
-            "target_losses_percent": 10,
-            "transformation": "exponential_stretching",
-        }
-<<<<<<< HEAD
-        bsp = BespokeSinglePlant(33, excl_fp, res_fp, TM_DSET,
-                                 sam_inputs,
-                                 OBJECTIVE_FUNCTION,
-                                 CAP_COST_FUN,
-                                 FOC_FUN,
-                                 VOC_FUN,
-                                 BOS_FUN,
-                                 ga_kwargs={'max_time': 5},
-                                 excl_dict=EXCL_DICT,
-                                 output_request=output_request)
-=======
-        bsp = BespokeSinglePlant(
-            33,
-            excl_fp,
-            res_fp,
-            TM_DSET,
-            sam_inputs,
-            OBJECTIVE_FUNCTION,
-            CAP_COST_FUN,
-            FOC_FUN,
-            VOC_FUN,
-            ga_kwargs={"max_time": 5},
-            excl_dict=EXCL_DICT,
-            output_request=output_request,
-        )
->>>>>>> 081d70e9
 
         out_losses = bsp.run_plant_optimization()
         out_losses = bsp.run_wind_plant_ts()
@@ -1298,7 +990,6 @@
         res_fp = res_fp.format("*")
 
         TechMapping.run(excl_fp, RES.format(2012), dset=TM_DSET, max_workers=1)
-<<<<<<< HEAD
         bsp = BespokeSinglePlant(33, excl_fp, res_fp, TM_DSET,
                                  SAM_SYS_INPUTS,
                                  OBJECTIVE_FUNCTION, CAP_COST_FUN,
@@ -1306,50 +997,12 @@
                                  ga_kwargs={'max_time': 5},
                                  excl_dict=EXCL_DICT,
                                  output_request=output_request)
-=======
-        bsp = BespokeSinglePlant(
-            33,
-            excl_fp,
-            res_fp,
-            TM_DSET,
-            SAM_SYS_INPUTS,
-            OBJECTIVE_FUNCTION,
-            CAP_COST_FUN,
-            FOC_FUN,
-            VOC_FUN,
-            ga_kwargs={"max_time": 5},
-            excl_dict=EXCL_DICT,
-            output_request=output_request,
-        )
->>>>>>> 081d70e9
 
         out = bsp.run_plant_optimization()
         out = bsp.run_wind_plant_ts()
         bsp.close()
 
         sam_inputs = copy.deepcopy(SAM_SYS_INPUTS)
-<<<<<<< HEAD
-        sam_inputs[ScheduledLossesMixin.OUTAGE_CONFIG_KEY] = [{
-            'name': 'Environmental',
-            'count': 115,
-            'duration': 2,
-            'percentage_of_capacity_lost': 100,
-            'allowed_months': ['April', 'May', 'June', 'July', 'August',
-                               'September', 'October']}]
-        sam_inputs['hourly'] = [0] * 8760  # only needed for testing
-        output_request = ('system_capacity', 'cf_mean', 'cf_profile', 'hourly')
-
-        bsp = BespokeSinglePlant(33, excl_fp, res_fp, TM_DSET,
-                                 sam_inputs,
-                                 OBJECTIVE_FUNCTION,
-                                 CAP_COST_FUN,
-                                 FOC_FUN,
-                                 VOC_FUN,
-                                 BOS_FUN,
-                                 ga_kwargs={'max_time': 5},
-                                 excl_dict=EXCL_DICT,
-                                 output_request=output_request)
-=======
         sam_inputs[ScheduledLossesMixin.OUTAGE_CONFIG_KEY] = [
             {
                 "name": "Environmental",
@@ -1370,21 +1023,16 @@
         sam_inputs["hourly"] = [0] * 8760  # only needed for testing
         output_request = ("system_capacity", "cf_mean", "cf_profile", "hourly")
 
-        bsp = BespokeSinglePlant(
-            33,
-            excl_fp,
-            res_fp,
-            TM_DSET,
-            sam_inputs,
-            OBJECTIVE_FUNCTION,
-            CAP_COST_FUN,
-            FOC_FUN,
-            VOC_FUN,
-            ga_kwargs={"max_time": 5},
-            excl_dict=EXCL_DICT,
-            output_request=output_request,
-        )
->>>>>>> 081d70e9
+        bsp = BespokeSinglePlant(33, excl_fp, res_fp, TM_DSET,
+                                 sam_inputs,
+                                 OBJECTIVE_FUNCTION,
+                                 CAP_COST_FUN,
+                                 FOC_FUN,
+                                 VOC_FUN,
+                                 BOS_FUN,
+                                 ga_kwargs={'max_time': 5},
+                                 excl_dict=EXCL_DICT,
+                                 output_request=output_request)
 
         out_losses = bsp.run_plant_optimization()
         out_losses = bsp.run_wind_plant_ts()
@@ -1419,7 +1067,6 @@
         res_fp = res_fp.format("*")
 
         TechMapping.run(excl_fp, RES.format(2012), dset=TM_DSET, max_workers=1)
-<<<<<<< HEAD
         bsp = BespokeSinglePlant(33, excl_fp, res_fp, TM_DSET,
                                  SAM_SYS_INPUTS,
                                  objective_function,
@@ -1430,21 +1077,6 @@
                                  excl_dict=EXCL_DICT,
                                  output_request=output_request,
                                  )
-=======
-        bsp = BespokeSinglePlant(
-            33,
-            excl_fp,
-            res_fp,
-            TM_DSET,
-            SAM_SYS_INPUTS,
-            objective_function,
-            CAP_COST_FUN,
-            FOC_FUN,
-            VOC_FUN,
-            excl_dict=EXCL_DICT,
-            output_request=output_request,
-        )
->>>>>>> 081d70e9
 
         optimizer = bsp.plant_optimizer
         optimizer.define_exclusions()
@@ -1509,57 +1141,22 @@
         assert not os.path.exists(out_fpath1)
         assert not os.path.exists(out_fpath2)
 
-<<<<<<< HEAD
         bsp = BespokeWindPlants(excl_fp, res_fp_all, TM_DSET,
                                 OBJECTIVE_FUNCTION, CAP_COST_FUN,
                                 FOC_FUN, VOC_FUN, BOS_FUN, points, sam_configs,
                                 ga_kwargs={'max_time': 1}, excl_dict=EXCL_DICT,
                                 output_request=output_request)
-=======
-        bsp = BespokeWindPlants(
-            excl_fp,
-            res_fp_all,
-            TM_DSET,
-            OBJECTIVE_FUNCTION,
-            CAP_COST_FUN,
-            FOC_FUN,
-            VOC_FUN,
-            points,
-            sam_configs,
-            ga_kwargs={"max_time": 1},
-            excl_dict=EXCL_DICT,
-            output_request=output_request,
-        )
->>>>>>> 081d70e9
         bsp.run(max_workers=1, out_fpath=out_fpath1)
 
         assert os.path.exists(out_fpath1)
         assert not os.path.exists(out_fpath2)
 
-<<<<<<< HEAD
         bsp = BespokeWindPlants(excl_fp, res_fp_2013, TM_DSET,
                                 OBJECTIVE_FUNCTION, CAP_COST_FUN,
                                 FOC_FUN, VOC_FUN, BOS_FUN, points, sam_configs,
                                 ga_kwargs={'max_time': 1}, excl_dict=EXCL_DICT,
                                 output_request=output_request,
                                 prior_run=out_fpath1)
-=======
-        bsp = BespokeWindPlants(
-            excl_fp,
-            res_fp_2013,
-            TM_DSET,
-            OBJECTIVE_FUNCTION,
-            CAP_COST_FUN,
-            FOC_FUN,
-            VOC_FUN,
-            points,
-            sam_configs,
-            ga_kwargs={"max_time": 1},
-            excl_dict=EXCL_DICT,
-            output_request=output_request,
-            prior_run=out_fpath1,
-        )
->>>>>>> 081d70e9
         bsp.run(max_workers=1, out_fpath=out_fpath2)
         assert os.path.exists(out_fpath2)
 
@@ -1639,57 +1236,22 @@
         assert not os.path.exists(out_fpath1)
         assert not os.path.exists(out_fpath2)
 
-<<<<<<< HEAD
         bsp = BespokeWindPlants(excl_fp, res_fp_2013, TM_DSET,
                                 OBJECTIVE_FUNCTION, CAP_COST_FUN,
                                 FOC_FUN, VOC_FUN, BOS_FUN, points, SAM_CONFIGS,
                                 ga_kwargs={'max_time': 1}, excl_dict=EXCL_DICT,
                                 output_request=output_request)
-=======
-        bsp = BespokeWindPlants(
-            excl_fp,
-            res_fp_2013,
-            TM_DSET,
-            OBJECTIVE_FUNCTION,
-            CAP_COST_FUN,
-            FOC_FUN,
-            VOC_FUN,
-            points,
-            SAM_CONFIGS,
-            ga_kwargs={"max_time": 1},
-            excl_dict=EXCL_DICT,
-            output_request=output_request,
-        )
->>>>>>> 081d70e9
         bsp.run(max_workers=1, out_fpath=out_fpath1)
 
         assert os.path.exists(out_fpath1)
         assert not os.path.exists(out_fpath2)
 
-<<<<<<< HEAD
         bsp = BespokeWindPlants(excl_fp, res_fp_2013, TM_DSET,
                                 OBJECTIVE_FUNCTION, CAP_COST_FUN,
                                 FOC_FUN, VOC_FUN, BOS_FUN, points, SAM_CONFIGS,
                                 ga_kwargs={'max_time': 1}, excl_dict=EXCL_DICT,
                                 output_request=output_request,
                                 gid_map=fp_gid_map)
-=======
-        bsp = BespokeWindPlants(
-            excl_fp,
-            res_fp_2013,
-            TM_DSET,
-            OBJECTIVE_FUNCTION,
-            CAP_COST_FUN,
-            FOC_FUN,
-            VOC_FUN,
-            points,
-            SAM_CONFIGS,
-            ga_kwargs={"max_time": 1},
-            excl_dict=EXCL_DICT,
-            output_request=output_request,
-            gid_map=fp_gid_map,
-        )
->>>>>>> 081d70e9
         bsp.run(max_workers=1, out_fpath=out_fpath2)
         assert os.path.exists(out_fpath2)
 
@@ -1712,10 +1274,9 @@
         ]
         pd.testing.assert_frame_equal(meta1[cols], meta2[cols])
 
-<<<<<<< HEAD
-        assert not np.allclose(data1['cf_mean-2013'], data2['cf_mean-2013'])
-        assert not np.allclose(data1['ws_mean'], data2['ws_mean'], atol=0.2)
-        assert np.allclose(ws.mean(), data2['ws_mean'], atol=0.01)
+        assert not np.allclose(data1["cf_mean-2013"], data2["cf_mean-2013"])
+        assert not np.allclose(data1["ws_mean"], data2["ws_mean"], atol=0.2)
+        assert np.allclose(ws.mean(), data2["ws_mean"], atol=0.01)
 
         out_fpath_pre = os.path.join(td, 'bespoke_out_pre.h5')
         bsp = BespokeWindPlants(excl_fp, res_fp_2013, TM_DSET,
@@ -1724,29 +1285,6 @@
                                 ga_kwargs={'max_time': 1}, excl_dict=EXCL_DICT,
                                 output_request=output_request,
                                 gid_map=fp_gid_map, pre_load_data=True)
-=======
-        assert not np.allclose(data1["cf_mean-2013"], data2["cf_mean-2013"])
-        assert not np.allclose(data1["ws_mean"], data2["ws_mean"], atol=0.2)
-        assert np.allclose(ws.mean(), data2["ws_mean"], atol=0.01)
-
-        out_fpath_pre = os.path.join(td, "bespoke_out_pre.h5")
-        bsp = BespokeWindPlants(
-            excl_fp,
-            res_fp_2013,
-            TM_DSET,
-            OBJECTIVE_FUNCTION,
-            CAP_COST_FUN,
-            FOC_FUN,
-            VOC_FUN,
-            points,
-            SAM_CONFIGS,
-            ga_kwargs={"max_time": 1},
-            excl_dict=EXCL_DICT,
-            output_request=output_request,
-            gid_map=fp_gid_map,
-            pre_load_data=True,
-        )
->>>>>>> 081d70e9
         bsp.run(max_workers=1, out_fpath=out_fpath_pre)
 
         with Resource(out_fpath2) as f1, Resource(out_fpath_pre) as f2:
@@ -1799,57 +1337,22 @@
         assert not os.path.exists(out_fpath1)
         assert not os.path.exists(out_fpath2)
 
-<<<<<<< HEAD
         bsp = BespokeWindPlants(excl_fp, res_fp_2013, TM_DSET,
                                 OBJECTIVE_FUNCTION, CAP_COST_FUN,
                                 FOC_FUN, VOC_FUN, BOS_FUN, points, SAM_CONFIGS,
                                 ga_kwargs={'max_time': 1}, excl_dict=EXCL_DICT,
                                 output_request=output_request)
-=======
-        bsp = BespokeWindPlants(
-            excl_fp,
-            res_fp_2013,
-            TM_DSET,
-            OBJECTIVE_FUNCTION,
-            CAP_COST_FUN,
-            FOC_FUN,
-            VOC_FUN,
-            points,
-            SAM_CONFIGS,
-            ga_kwargs={"max_time": 1},
-            excl_dict=EXCL_DICT,
-            output_request=output_request,
-        )
->>>>>>> 081d70e9
         bsp.run(max_workers=1, out_fpath=out_fpath1)
 
         assert os.path.exists(out_fpath1)
         assert not os.path.exists(out_fpath2)
 
-<<<<<<< HEAD
         bsp = BespokeWindPlants(excl_fp, res_fp_2013, TM_DSET,
                                 OBJECTIVE_FUNCTION, CAP_COST_FUN,
                                 FOC_FUN, VOC_FUN, BOS_FUN, points, SAM_CONFIGS,
                                 ga_kwargs={'max_time': 1}, excl_dict=EXCL_DICT,
                                 output_request=output_request,
                                 bias_correct=fp_bc)
-=======
-        bsp = BespokeWindPlants(
-            excl_fp,
-            res_fp_2013,
-            TM_DSET,
-            OBJECTIVE_FUNCTION,
-            CAP_COST_FUN,
-            FOC_FUN,
-            VOC_FUN,
-            points,
-            SAM_CONFIGS,
-            ga_kwargs={"max_time": 1},
-            excl_dict=EXCL_DICT,
-            output_request=output_request,
-            bias_correct=fp_bc,
-        )
->>>>>>> 081d70e9
         bsp.run(max_workers=1, out_fpath=out_fpath2)
         assert os.path.exists(out_fpath2)
 
@@ -2022,28 +1525,11 @@
             arr = np.random.choice(10, size=excl_file["latitude"].shape)
             excl_file.create_dataset(name=tm_dset, data=arr)
 
-<<<<<<< HEAD
         bsp = BespokeWindPlants(excl_fp, res_fp, tm_dset, OBJECTIVE_FUNCTION,
                                 CAP_COST_FUN, FOC_FUN, VOC_FUN, BOS_FUN,
                                 points, sam_configs, ga_kwargs={'max_time': 5},
                                 excl_dict=EXCL_DICT,
                                 output_request=output_request)
-=======
-        bsp = BespokeWindPlants(
-            excl_fp,
-            res_fp,
-            tm_dset,
-            OBJECTIVE_FUNCTION,
-            CAP_COST_FUN,
-            FOC_FUN,
-            VOC_FUN,
-            points,
-            sam_configs,
-            ga_kwargs={"max_time": 5},
-            excl_dict=EXCL_DICT,
-            output_request=output_request,
-        )
->>>>>>> 081d70e9
         _ = bsp.run(max_workers=1, out_fpath=out_fpath)
 
         with Resource(out_fpath) as f:
