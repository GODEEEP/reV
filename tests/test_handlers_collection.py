# -*- coding: utf-8 -*-
"""
pytests for output collection
"""
from glob import glob
import h5py
import numpy as np
import os
import pytest
import tempfile
import json
import traceback
import shutil

from reV.cli import main
from reV.handlers.collection import Collector
from reV import TESTDATADIR
from reV.utilities.pytest_utils import make_fake_h5_chunks

from rex import Resource
from rex.utilities.loggers import init_logger

TEMP_DIR = os.path.join(TESTDATADIR, 'ri_gen_collect')
H5_DIR = os.path.join(TESTDATADIR, 'gen_out')
H5_PATTERN_1 = os.path.join(H5_DIR, 'peregrine_2012*.h5')
H5_PATTERN_2 = os.path.join(H5_DIR, 'pv_gen_2018*.h5')
POINTS_PATH = os.path.join(TESTDATADIR, 'config', 'project_points_100.csv')


def manual_collect(collect_pattern, dset):
    """
    Manually collect dset from .h5 files in h5_dir

    Parameters
    ----------
    collect_pattern : str
        /Filepath/pattern*.h5 to collect
    dset : str
        Dataset to collect

    Results
    -------
    arr : ndarray
        Collected dataset array
    """
    h5_files = Collector.find_h5_files(collect_pattern)
    arr = []
    for file in h5_files:
        with h5py.File(file, 'r') as f:
            arr.append(f[dset][...])

    return np.hstack(arr)


def test_unordered_collection():
    """
    Test collection of multiple dsets from chunks with unordered gids
    """

    with tempfile.TemporaryDirectory() as TEMP_DIR:
        init_logger('reV.handlers.collection')
        features = ['cf_profile', 'ac']
        out = make_fake_h5_chunks(TEMP_DIR, features, shuffle=True)
        out_files = out[0]

        for feature in features:
            profiles = manual_collect(out_files, feature)
            h5_file = os.path.join(TEMP_DIR, 'collection.h5')
            Collector.collect(h5_file, out_files, None, feature, dset_out=None)
            with h5py.File(h5_file, 'r') as f:
                cf_profiles = f[feature][...]

            diff = np.mean(np.abs(profiles - cf_profiles))
            msg = "Arrays differ by {:.4f}".format(diff)
            assert np.allclose(profiles, cf_profiles), msg


def test_collection():
    """
    Test collection on 'cf_profile' ensuring output array is correct
    """
    with tempfile.TemporaryDirectory() as TEMP_DIR:
        init_logger('reV.handlers.collection')
        profiles = manual_collect(H5_PATTERN_1, 'cf_profile')
        h5_file = os.path.join(TEMP_DIR, 'collection.h5')
        Collector.collect(h5_file, H5_PATTERN_1, POINTS_PATH, 'cf_profile',
                          dset_out=None)
        with h5py.File(h5_file, 'r') as f:
            cf_profiles = f['cf_profile'][...]

        diff = np.mean(np.abs(profiles - cf_profiles))
        msg = "Arrays differ by {:.4f}".format(diff)
        assert np.allclose(profiles, cf_profiles), msg

        source_file = os.path.join(H5_DIR, "peregrine_2012_node00_x000.h5")
        with h5py.File(source_file, 'r') as f_s:
            def check_attrs(name, object):
                object_s = f_s[name]
                for k, v in object.attrs.items():
                    v_s = object_s.attrs[k]
                    assert v == v_s

            with h5py.File(h5_file, 'r') as f:
                f.visititems(check_attrs)


def test_collect_means():
    """
    Test means collection:
    """
    with tempfile.TemporaryDirectory() as TEMP_DIR:
        init_logger('reV.handlers.collection')
        h5_file = os.path.join(TEMP_DIR, 'cf_means.h5')
        Collector.collect(h5_file, H5_PATTERN_1, POINTS_PATH, 'cf_mean',
                          dset_out=None)


def test_profiles_means():
    """
    Test adding means to pre-collected profiles
    """
    with tempfile.TemporaryDirectory() as TEMP_DIR:
        init_logger('reV.handlers.collection')
        h5_file = os.path.join(TEMP_DIR, 'cf.h5')
        Collector.collect(h5_file, H5_PATTERN_1, POINTS_PATH, 'cf_profile',
                          dset_out=None)
        Collector.add_dataset(h5_file, H5_PATTERN_1, 'cf_mean', dset_out=None)

        with h5py.File(h5_file, 'r') as f:
            assert 'cf_profile' in f
            assert 'cf_mean' in f
            data = f['cf_profile'][...]

        node_file = os.path.join(H5_DIR, 'peregrine_2012_node01_x001.h5')
        with h5py.File(node_file, 'r') as f:
            source_data = f['cf_profile'][...]

        assert np.allclose(source_data, data[:, -1 * source_data.shape[1]:])


def test_low_mem_collect():
    """Test memory limited multi chunk collection"""
    with tempfile.TemporaryDirectory() as TEMP_DIR:
        init_logger('reV.handlers.collection', log_level='DEBUG')
        h5_file = os.path.join(TEMP_DIR, 'cf.h5')
        Collector.collect(h5_file, H5_PATTERN_1, POINTS_PATH, 'cf_profile',
                          dset_out=None,
                          mem_util_lim=0.00002)

        with h5py.File(h5_file, 'r') as f:
            assert 'cf_profile' in f
            data = f['cf_profile'][...]

        node_file = os.path.join(H5_DIR, 'peregrine_2012_node01_x001.h5')
        with h5py.File(node_file, 'r') as f:
            source_data = f['cf_profile'][...]

        assert np.allclose(source_data, data[:, -1 * source_data.shape[1]:])


def test_means_lcoe():
    """
    Test adding means to pre-collected profiles
    """
    with tempfile.TemporaryDirectory() as TEMP_DIR:
        init_logger('reV.handlers.collection')
        h5_file = os.path.join(TEMP_DIR, 'cf_lcoe.h5')
        Collector.collect(h5_file, H5_PATTERN_1, POINTS_PATH, 'cf_mean',
                          dset_out=None)
        Collector.add_dataset(h5_file, H5_PATTERN_1, 'lcoe_fcr', dset_out=None)

        with h5py.File(h5_file, 'r') as f:
            assert 'cf_mean' in f
            assert 'lcoe_fcr' in f


<<<<<<< HEAD
def test_cli(runner, clear_loggers):
=======
def test_collect_zero_gid():
    """Test memory limited multi chunk collection"""
    with tempfile.TemporaryDirectory() as TEMP_DIR:
        init_logger('reV.handlers.collection', log_level='DEBUG')
        h5_file = os.path.join(TEMP_DIR, 'cf.h5')
        node_file = os.path.join(H5_DIR, 'peregrine_2012_node00_x000.h5')
        Collector.collect(h5_file, node_file, [0], 'cf_profile', dset_out=None)

        with h5py.File(h5_file, 'r') as f:
            assert 'cf_profile' in f
            data = f['cf_profile'][...]

        with h5py.File(node_file, 'r') as f:
            source_data = f['cf_profile'][...]

        assert np.allclose(source_data[:, 0], data[:, 0])
        assert not np.allclose(source_data[:, 1:], data[:, 1:])


def test_cli():
>>>>>>> be11388c
    """Test the collection command line interface"""

    with tempfile.TemporaryDirectory() as td:
        config = {
            "log_directory": td,
            "execution_control": {
                "option": "local"
            },
            "log_level": "DEBUG",
            "dsets": [
                "cf_profile"
            ],
            "project_points": None,
            "collect_pattern": H5_PATTERN_1,
        }
        config_path = os.path.join(td, 'config.json')
        with open(config_path, 'w') as f:
            json.dump(config, f)

        result = runner.invoke(main, ['-c', config_path, 'collect'])

        if result.exit_code != 0:
            print('Collect cli failed')
            print('Temp dir files: ', os.listdir(td))
            log_file = os.path.join(td, 'collect.log')
            with open(log_file, 'r') as f:
                print(f.read())
            log_file = os.path.join(td, 'collect_peregrine_2012.log')
            with open(log_file, 'r') as f:
                print(f.read())
            msg = ('Failed with error {}'
                   .format(traceback.print_exception(*result.exc_info)))
            raise RuntimeError(msg)

        for fn in os.listdir(os.path.join(H5_DIR, 'chunk_files')):
            shutil.move(os.path.join(H5_DIR, 'chunk_files/', fn),
                        os.path.join(H5_DIR, fn))
        shutil.rmtree(os.path.join(H5_DIR, 'chunk_files/'))
        clear_loggers()


def test_collect_duplicates():
    """Test the collection of duplicate gids as in the case with reV-gen
    with a gid_map input."""
    with tempfile.TemporaryDirectory() as td:

        source_fps = sorted(glob(H5_DIR + '/pv_gen_2018*.h5'))
        assert len(source_fps) > 1

        h5_file = os.path.join(td, 'collection.h5')
        Collector.collect(h5_file, H5_PATTERN_2, None, 'cf_profile',
                          dset_out=None)

        with Resource(h5_file) as res:
            test_cf = res['cf_profile']
            test_meta = res.meta

        i0 = 0
        for fp in source_fps:
            with Resource(fp) as res:
                truth_cf = res['cf_profile']
                truth_meta = res.meta

            collect_slice = slice(i0, i0 + len(truth_meta))

            assert np.allclose(test_cf[:, collect_slice], truth_cf)
            for col in ('latitude', 'longitude', 'gid'):
                test_meta_col = test_meta[col].values[collect_slice]
                assert np.allclose(test_meta_col, truth_meta[col].values)

            i0 += len(truth_meta)


def execute_pytest(capture='all', flags='-rapP'):
    """Execute module as pytest with detailed summary report.

    Parameters
    ----------
    capture : str
        Log or stdout/stderr capture option. ex: log (only logger),
        all (includes stdout/stderr)
    flags : str
        Which tests to show logs and results for.
    """

    fname = os.path.basename(__file__)
    pytest.main(['-q', '--show-capture={}'.format(capture), fname, flags])


if __name__ == '__main__':
    execute_pytest()<|MERGE_RESOLUTION|>--- conflicted
+++ resolved
@@ -174,9 +174,6 @@
             assert 'lcoe_fcr' in f
 
 
-<<<<<<< HEAD
-def test_cli(runner, clear_loggers):
-=======
 def test_collect_zero_gid():
     """Test memory limited multi chunk collection"""
     with tempfile.TemporaryDirectory() as TEMP_DIR:
@@ -196,8 +193,7 @@
         assert not np.allclose(source_data[:, 1:], data[:, 1:])
 
 
-def test_cli():
->>>>>>> be11388c
+def test_cli(runner, clear_loggers):
     """Test the collection command line interface"""
 
     with tempfile.TemporaryDirectory() as td:
