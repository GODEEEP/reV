# -*- coding: utf-8 -*-
"""
pytests for HSDS resource handling
requires installing and configuring h5pyd:
https://github.com/NREL/hsds-examples
"""
from datetime import datetime

import numpy as np
import pandas as pd
import pytest
from rex.renewable_resource import NSRDB

<<<<<<< HEAD
from reV.utilities import MetaKeyName
=======
from reV.utilities import ResourceMetaField
>>>>>>> d5a6c70e


@pytest.fixture
def NSRDB_hsds():
    """
    Init NSRDB resource handler
    """
    path = '/nrel/nsrdb/nsrdb_2012.h5'
    return NSRDB(path, hsds=True)


def check_res(res_cls):
    """
    Run test on len and shape methods
    """
    time_index = res_cls['time_index']
    meta = res_cls['meta']
    res_shape = (len(time_index), len(meta))

    assert len(res_cls) == len(meta)
    assert res_cls.shape == res_shape


def check_meta(res_cls):
    """
    Run tests on meta data
    """
    meta = res_cls['meta']
    assert isinstance(meta, pd.DataFrame)
    meta_shape = meta.shape
    # single site
    meta = res_cls['meta', 50]
    assert isinstance(meta, pd.DataFrame)
    assert meta.shape == (1, meta_shape[1])
    # site slice
    meta = res_cls['meta', :10]
    assert isinstance(meta, pd.DataFrame)
    assert meta.shape == (10, meta_shape[1])
    # site list
    sites = sorted(np.random.choice(meta_shape[0], 20, replace=False))
    meta = res_cls['meta', sites]
    assert isinstance(meta, pd.DataFrame)
    assert meta.shape == (len(sites), meta_shape[1])
    # select columns
<<<<<<< HEAD
    meta = res_cls['meta', :, [MetaKeyName.LATITUDE, MetaKeyName.LONGITUDE]]
=======
    meta = res_cls[
        'meta', :, [ResourceMetaField.LATITUDE, ResourceMetaField.LONGITUDE]
    ]
>>>>>>> d5a6c70e
    assert isinstance(meta, pd.DataFrame)
    assert meta.shape == (meta_shape[0], 2)


def check_time_index(res_cls):
    """
    Run tests on time_index
    """
    time_index = res_cls['time_index']
    time_shape = time_index.shape
    assert isinstance(time_index, pd.DatetimeIndex)
    # single timestep
    time_index = res_cls['time_index', 50]
    assert isinstance(time_index, datetime)
    # time slice
    time_index = res_cls['time_index', 100:200]
    assert isinstance(time_index, pd.DatetimeIndex)
    assert time_index.shape == (100,)
    # list of timesteps
    steps = sorted(np.random.choice(time_shape[0], 50, replace=False))
    time_index = res_cls['time_index', steps]
    assert isinstance(time_index, pd.DatetimeIndex)
    assert time_index.shape == (50,)


def check_dset(res_cls, ds_name):
    """
    Run tests on dataset ds_name
    """
    time_index = res_cls['time_index']
    meta = res_cls['meta']
    ds_shape = (len(time_index), len(meta))
    ds = res_cls[ds_name]
    assert isinstance(ds, np.ndarray)
    assert ds.shape == ds_shape
    # single site all time
    ds = res_cls[ds_name, :, 1]
    assert isinstance(ds, np.ndarray)
    assert ds.shape == (ds_shape[0],)
    # single time all sites
    ds = res_cls[ds_name, 10]
    assert isinstance(ds, np.ndarray)
    assert ds.shape == (ds_shape[1],)
    # single value
    ds = res_cls[ds_name, 10, 10]
    assert isinstance(ds, (int, float))
    # site slice
    ds = res_cls[ds_name, :, 10:20]
    assert isinstance(ds, np.ndarray)
    assert ds.shape == (ds_shape[0], 10)
    # time slice
    ds = res_cls[ds_name, 10:20]
    assert isinstance(ds, np.ndarray)
    assert ds.shape == (10, ds_shape[1])
    # slice in time and space
    ds = res_cls[ds_name, 100:200, 20:30]
    assert isinstance(ds, np.ndarray)
    assert ds.shape == (100, 10)
    # site list
    sites = sorted(np.random.choice(ds_shape[1], 20, replace=False))
    ds = res_cls[ds_name, :, sites]
    assert isinstance(ds, np.ndarray)
    assert ds.shape == (ds_shape[0], 20)
    # time list
    times = sorted(np.random.choice(ds_shape[0], 100, replace=False))
    ds = res_cls[ds_name, times]
    assert isinstance(ds, np.ndarray)
    assert ds.shape == (100, ds_shape[1])


def check_scale(res_cls, ds_name):
    """
    Test unscaling of variable
    """
    native_value = res_cls[ds_name, 0, 0]
    scaled_value = res_cls._h5[ds_name][0, 0]
    scale_factor = res_cls.get_scale(ds_name)
    if scale_factor != 1:
        assert native_value != scaled_value

    assert native_value == (scaled_value / scale_factor)


def check_interp(res_cls, var, h):
    """
    Test linear interpolation of Wind variables
    """
    ds_name = '{}_{}m'.format(var, h)
    ds_value = res_cls[ds_name, 0, 0]

    (h1, h2), _ = res_cls.get_nearest_h(h, res_cls.heights[var])

    ds_name = '{}_{}m'.format(var, h1)
    h1_value = res_cls[ds_name, 0, 0]
    ds_name = '{}_{}m'.format(var, h2)
    h2_value = res_cls[ds_name, 0, 0]
    interp_value = (h2_value - h1_value) / (h2 - h1) * (h - h1) + h1_value

    assert ds_value == interp_value


class TestNSRDB:
    """
    NSRDB Resource handler tests
    """

    @staticmethod
    def test_res(NSRDB_hsds):
        """
        test NSRDB class calls
        """
        check_res(NSRDB_hsds)
        NSRDB_hsds.close()

    @staticmethod
    def test_meta(NSRDB_hsds):
        """
        test extraction of NSRDB meta data
        """
        check_meta(NSRDB_hsds)
        NSRDB_hsds.close()

    @staticmethod
    def test_time_index(NSRDB_hsds):
        """
        test extraction of NSRDB time_index
        """
        check_time_index(NSRDB_hsds)
        NSRDB_hsds.close()

    @staticmethod
    def test_ds(NSRDB_hsds, ds_name='dni'):
        """
        test extraction of a variable array
        """
        check_dset(NSRDB_hsds, ds_name)
        NSRDB_hsds.close()

    @staticmethod
    def test_unscale_dni(NSRDB_hsds):
        """
        test unscaling of dni values
        """
        check_scale(NSRDB_hsds, 'dni')
        NSRDB_hsds.close()

    @staticmethod
    def test_unscale_pressure(NSRDB_hsds):
        """
        test unscaling of pressure values
        """
        check_scale(NSRDB_hsds, 'surface_pressure')
        NSRDB_hsds.close()<|MERGE_RESOLUTION|>--- conflicted
+++ resolved
@@ -11,11 +11,7 @@
 import pytest
 from rex.renewable_resource import NSRDB
 
-<<<<<<< HEAD
-from reV.utilities import MetaKeyName
-=======
 from reV.utilities import ResourceMetaField
->>>>>>> d5a6c70e
 
 
 @pytest.fixture
@@ -60,13 +56,9 @@
     assert isinstance(meta, pd.DataFrame)
     assert meta.shape == (len(sites), meta_shape[1])
     # select columns
-<<<<<<< HEAD
-    meta = res_cls['meta', :, [MetaKeyName.LATITUDE, MetaKeyName.LONGITUDE]]
-=======
     meta = res_cls[
         'meta', :, [ResourceMetaField.LATITUDE, ResourceMetaField.LONGITUDE]
     ]
->>>>>>> d5a6c70e
     assert isinstance(meta, pd.DataFrame)
     assert meta.shape == (meta_shape[0], 2)
 
