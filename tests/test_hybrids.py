--- conflicted
+++ resolved
@@ -1,11 +1,6 @@
 # -*- coding: utf-8 -*-
-<<<<<<< HEAD
-"""reV hybrids tests."""
-
-=======
 """reV hybrids tests.
 """
->>>>>>> d5a6c70e
 import json
 import os
 import tempfile
@@ -18,11 +13,7 @@
 from reV.cli import main
 from reV.hybrids import HYBRID_METHODS, Hybridization
 from reV.hybrids.hybrids import MERGE_COLUMN, OUTPUT_PROFILE_NAMES, HybridsData
-<<<<<<< HEAD
-from reV.utilities import MetaKeyName, ModuleName
-=======
 from reV.utilities import ModuleName, MetaKeyName
->>>>>>> d5a6c70e
 from reV.utilities.exceptions import FileInputError, InputError, OutputWarning
 
 SOLAR_FPATH = os.path.join(
@@ -54,11 +45,7 @@
         )[0][0]
 
         solar_cap = res.meta.loc[solar_idx, MetaKeyName.CAPACITY]
-<<<<<<< HEAD
-        solar_test_profile = res["rep_profiles_0", :, solar_idx]
-=======
         solar_test_profile = res['rep_profiles_0', :, solar_idx]
->>>>>>> d5a6c70e
 
     weighted_solar = solar_cap * solar_test_profile
 
@@ -89,11 +76,7 @@
         )[0][0]
 
         solar_cap = res.meta.loc[solar_idx, MetaKeyName.CAPACITY]
-<<<<<<< HEAD
-        solar_test_profile = res["rep_profiles_0", :, solar_idx]
-=======
         solar_test_profile = res['rep_profiles_0', :, solar_idx]
->>>>>>> d5a6c70e
 
     weighted_solar = solar_cap * solar_test_profile
 
@@ -128,22 +111,14 @@
             res.meta[MetaKeyName.SC_POINT_GID] == common_sc_point_gid
         )[0][0]
         solar_cap = res.meta.loc[solar_idx, MetaKeyName.CAPACITY]
-<<<<<<< HEAD
-        solar_test_profile = res["rep_profiles_0", :, solar_idx]
-=======
         solar_test_profile = res['rep_profiles_0', :, solar_idx]
->>>>>>> d5a6c70e
 
     with Resource(WIND_FPATH) as res:
         wind_idx = np.where(
             res.meta[MetaKeyName.SC_POINT_GID] == common_sc_point_gid
         )[0][0]
         wind_cap = res.meta.loc[wind_idx, MetaKeyName.CAPACITY]
-<<<<<<< HEAD
-        wind_test_profile = res["rep_profiles_0", :, wind_idx]
-=======
         wind_test_profile = res['rep_profiles_0', :, wind_idx]
->>>>>>> d5a6c70e
 
     weighted_solar = solar_cap * solar_test_profile
     weighted_wind = wind_cap * wind_test_profile
@@ -156,15 +131,9 @@
         hwp,
     ) = h.profiles.values()
     h_meta = h.hybrid_meta
-<<<<<<< HEAD
-    h_idx = np.where(h_meta[MetaKeyName.SC_POINT_GID] == common_sc_point_gid)[
-        0
-    ][0]
-=======
     h_idx = np.where(
         h_meta[MetaKeyName.SC_POINT_GID] == common_sc_point_gid
     )[0][0]
->>>>>>> d5a6c70e
 
     assert np.allclose(hp[:, h_idx], weighted_solar + weighted_wind)
     assert np.allclose(hsp[:, h_idx], weighted_solar)
@@ -302,11 +271,7 @@
     )
 
     if MetaKeyName.CAPACITY in ratio:
-<<<<<<< HEAD
-        max_solar_capacities = h.hybrid_meta["hybrid_solar_capacity"]
-=======
         max_solar_capacities = h.hybrid_meta['hybrid_solar_capacity']
->>>>>>> d5a6c70e
         max_solar_capacities = max_solar_capacities.values.reshape(1, -1)
         assert np.all(
             h.profiles["hybrid_solar_profile"] <= max_solar_capacities
@@ -855,21 +820,11 @@
             half_n_rows = n_rows // 2
             meta.iloc[-half_n_rows:] = meta.iloc[:half_n_rows].values
         if duplicate_coord_values:
-<<<<<<< HEAD
-            meta.loc[0, MetaKeyName.LATITUDE] = meta[
-                MetaKeyName.LATITUDE
-            ].iloc[-1]
-            meta.loc[0, MetaKeyName.LATITUDE] = meta[
-                MetaKeyName.LATITUDE
-            ].iloc[-1]
-        shapes["meta"] = len(meta)
-=======
             lat = meta[MetaKeyName.LATITUDE].iloc[-1]
             meta.loc[0, MetaKeyName.LATITUDE] = lat
             lon = meta[MetaKeyName.LATITUDE].iloc[-1]
             meta.loc[0, MetaKeyName.LATITUDE] = lon
         shapes['meta'] = len(meta)
->>>>>>> d5a6c70e
         for d in dset_names:
             shapes[d] = (len(res.time_index[t_slice]), len(meta))
 
