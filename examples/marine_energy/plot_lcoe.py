--- conflicted
+++ resolved
@@ -5,11 +5,6 @@
 
 import matplotlib.pyplot as plt
 import pandas as pd
-<<<<<<< HEAD
-
-from reV.utilities import MetaKeyName
-=======
->>>>>>> d5a6c70e
 
 fps = ['./atlantic_rm5/atlantic_rm5_agg.csv',
        './pacific_rm5/pacific_rm5_agg.csv',
@@ -17,11 +12,7 @@
 
 for fp in fps:
     df = pd.read_csv(fp)
-<<<<<<< HEAD
-    a = plt.scatter(df.longitude, df.latitude, c=df[MetaKeyName.MEAN_LCOE],
-=======
     a = plt.scatter(df.longitude, df.latitude, c=df["mean_lcoe"],
->>>>>>> d5a6c70e
                     s=0.5, vmin=0, vmax=1500)
     plt.colorbar(a, label='lcoe_fcr ($/MWh)')
     tag = os.path.basename(fp).replace('_agg.csv', '')
